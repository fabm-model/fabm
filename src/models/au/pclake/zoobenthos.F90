#include "fabm_driver.h"
!BOP
!!
! !INTERFACE:
   module au_pclake_zoobenthos
!
! !DESCRIPTION:
!-----------------------------------------------------------------------
! Module description
!-----------------------------------------------------------------------
!  The zoobenthos module describes the state variables regarding zoobenthos, thus
!  sDBen,sPBen,sNBen.local processes include consumption,migration, assimilation
!  respiration(only for sDBen), excretion(only for sNBen and sPBen) and mortality.
!  This module also describes the processes which influence the state variables registered in
!  other modules, including:(aPhytS stands for all groups of settled phytoplankton)
!  Settled phytoplankton grazed by zoobenthos: aDPhytS==>sDBent,aNPhytS==>sNBent,aPPhytS==>sPBent
!  Detritus in the sediment grazed by zoobenthos: sDDetS==>sDBent,sNDetS==>sNBent,sPDetS==>sPBent
!  Detritus morted by zoobenthos: sDDetS<==sDBent,sNDetS<==sNBent,sPDetS<==sPBent
!  Nutrients excreted by zoobenthos: sNH4S<==sNBent,sPO4S<==sPBent,sNO3W<==0.0
!  This module also provide important diagnostic variable will be used in other modules, including:
!  Sediment detritus change, tDBenDetS, used by module:auxilary
!  environmental_correction_of_fish_correction,tDEnvFiAd,used by module: fish
!  food_limitation_function_of_adult_fish,aDSatFiAd,used by module: fish
!  adult fish egestion to detritus and nutrients in the water column(through sediment top, due to
!  adult fish is predating zoobenthos on the bottom): sDFiAd==>sDDetW,sNFiAd==>sNDetW&sNH4W,sPFiAd==>sPDetW&sPO4W
! !USES:
   use fabm_types
   use fabm_expressions
   use au_pclake_utility, ONLY:uFunTmBio
   implicit none
!  default: all is private.
   private
! !PUBLIC DERIVED TYPES:
   type, extends(type_base_model),public :: type_au_pclake_zoobenthos
!     local state variable identifiers
!     id_sDBent,zoobenthos concentration in dry-weight, gDW/m**2
!     id_sPBent,zoobenthos concentration in nitrogen element, gN/m**2
!     id_sNBent,zoobenthos concentration in phosphorus element, gP/m**2
      type (type_bottom_state_variable_id) :: id_sDBent,id_sPBent,id_sNBent
!     diagnostic variables for dependencies(without output)
      type (type_horizontal_diagnostic_variable_id)       :: id_tDBenDetS
      type (type_horizontal_diagnostic_variable_id)       :: id_tDEnvFiAd ,id_aDSatFiAd
!     diagnostic variable for modular fluxes
      type (type_horizontal_diagnostic_variable_id)       :: id_tDBenBent,id_tPBenBent,id_tNBenBent
      type (type_horizontal_diagnostic_variable_id)       :: id_tNBenNH4S,id_tNBenNO3S,id_tPBenPO4S
      type (type_horizontal_diagnostic_variable_id)       :: id_tDBenDetSflux,id_tNBenDetS,id_tPBenDetS
      type (type_horizontal_diagnostic_variable_id)       :: id_tSiBenDetS,id_tDBenDiatS,id_tNBenDiatS
      type (type_horizontal_diagnostic_variable_id)       :: id_tPBenDiatS,id_tDBenGrenS,id_tNBenGrenS
      type (type_horizontal_diagnostic_variable_id)       :: id_tPBenGrenS,id_tDBenBlueS,id_tNBenBlueS
      type (type_horizontal_diagnostic_variable_id)       :: id_tPBenBlueS,id_tDAssFiAd,id_tNAssFiAd
      type (type_horizontal_diagnostic_variable_id)       :: id_tPAssFiAd,id_tNBenNH4W,id_tPBenPO4W
      type (type_horizontal_diagnostic_variable_id)       :: id_tDBenDetW,id_tNBenDetW,id_tPBenDetW

!     state dependencies identifiers
      type (type_bottom_state_variable_id)            :: id_DfoodDiatS,id_DfoodGrenS,id_DfoodBlueS,id_DDetpoolS
      type (type_bottom_state_variable_id)            :: id_NfoodDiatS,id_NfoodGrenS,id_NfoodBlueS,id_NDetpoolS
      type (type_bottom_state_variable_id)            :: id_PfoodDiatS,id_PfoodGrenS,id_PfoodBlueS,id_PDetpoolS
      type (type_bottom_state_variable_id)            :: id_NH4poolS,id_NO3poolS,id_PO4poolS,id_SiDetpoolS
      type (type_state_variable_id)                   :: id_DAdFish,id_NAdFish,id_PAdFish,id_DJvFish
      type (type_state_variable_id)                   :: id_NH4poolW,id_PO4poolW,id_DDetpoolW,id_NDetpoolW,id_PDetpoolW
!     environmental dependencies
      type (type_dependency_id)                       :: id_uTm,id_dz
      type ( type_horizontal_dependency_id)           :: id_aCovVeg
      type (type_horizontal_dependency_id)     :: id_sDepthW
!     Model parameters
      real(rk)           :: cDBentIn,kMigrBent,cDCarrBent,kDAssBent,hDFoodBent,fDAssBent,fDissEgesBent
      real(rk)           :: kDRespBent,kMortBent,fDissMortBent,cTmOptBent,cSigTmBent,cPDBentRef
      real(rk)           :: cNDBentRef,cSiDDiat,fDAssFiAd,cPDFishRef,cNDFishRef,fDissEgesFish
      real(rk)           :: cSigTmFish,cTmOptFish
      real(rk)           :: cRelVegFish,hDBentFiAd,kMortFiAd,kDRespFiAd,kDAssFiAd,cDCarrFish
!     nutrient ratios parameter
      real(rk)   :: cNDDiatMin,cPDDiatMin,cNDGrenMin,cPDGrenMin,cNDBlueMin,cPDBlueMin
      real(rk)   :: cNDDiatMax,cPDDiatMax,cNDGrenMax,cPDGrenMax,cNDBlueMax,cPDBlueMax
!     minimum state variable values
      real(rk)   :: cDBentMin
   contains
!     Module procedures
      procedure :: initialize
      procedure :: do_bottom
      end type type_au_pclake_zoobenthos
!  private data members(API0.92)
   real(rk),parameter :: secs_pr_day=86400.0_rk
   real(rk),parameter :: NearZero=0.000000000000000000000000000000001_rk

!EOP
!-----------------------------------------------------------------------
   contains
!-----------------------------------------------------------------------
!BOP
!
! !IROUTINE: Initialise the passive tracer model
!
! !INTERFACE:
   subroutine initialize(self,configunit)
! !INPUT PARAMETERS:
   class (type_au_pclake_zoobenthos), intent(inout),      target :: self
   integer,                          intent(in)            :: configunit



!EOP
!-----------------------------------------------------------------------
!BOC
!  Store parameter values in our own derived type
!  NB: all rates must be provided in values per day,
!  and are converted here to values per second.
   call self%get_parameter(self%cDBentIn,     'cDBentIn',     'gDW m-2',  'external zoobenthos density',                                default=0.01_rk)
   call self%get_parameter(self%kMigrBent,    'kMigrBent',    'd-1',      'zoobenthos migration rate',                                  default=0.001_rk,  scale_factor=1.0_rk/secs_pr_day)
   call self%get_parameter(self%cDCarrBent,   'cDCarrBent',   'gDW m-2',  'carrying capacity of zoobenthos',                            default=10.0_rk)
   call self%get_parameter(self%kDAssBent,    'kDAssBent',    'd-1',      'maximum assimilation rate',                                  default=0.1_rk,    scale_factor=1.0_rk/secs_pr_day)
   call self%get_parameter(self%hDFoodBent,   'hDFoodBent',   'g m-2',    'half-saturating food for zoobenthos',                        default=200.0_rk)
   call self%get_parameter(self%fDAssBent,    'fDAssBent',    '[-]',      'C ass. efficiency of zoobenthos',                            default=0.3_rk)
   call self%get_parameter(self%fDissEgesBent,'fDissEgesBent','[-]',      'soluble nutrient fraction of by zoobenthos egested food',    default=0.25_rk)
   call self%get_parameter(self%kDRespBent,   'kDRespBent',   'd-1',      'maint. respiration constant of zoobenthos',                  default=0.005_rk,  scale_factor=1.0_rk/secs_pr_day)
   call self%get_parameter(self%kMortBent,    'kMortBent',    'd-1',      'mortality constant of zoobenthos',                           default=0.005_rk,  scale_factor=1.0_rk/secs_pr_day)
   call self%get_parameter(self%fDissMortBent,'fDissMortBent','[-]',      'soluble P fraction of died zoobenthos P',                    default=0.1_rk)
   call self%get_parameter(self%cTmOptBent,   'cTmOptBent',   '�C',       'optimum temp. of zoobenthos',                                default=25.0_rk)
   call self%get_parameter(self%cSigTmBent,   'cSigTmBent',   '�C',       'temperature constant of zoobenthos(sigma in Gaussian curve)',default=16.0_rk)
   call self%get_parameter(self%cPDBentRef,   'cPDBentRef',   'mgP/mgDW', 'reference P/C ratio of zoobenthos',                          default=0.01_rk)
   call self%get_parameter(self%cNDBentRef,   'cNDBentRef',   'mgN/mgDW', 'reference N/C ratio of zoobenthos',                          default=0.07_rk)
   call self%get_parameter(self%cSiDDiat,     'cSiDDiat',     'mgSi/mgDW','Si/DW ratio of daitoms',                                     default=0.15_rk)
   call self%get_parameter(self%fDAssFiAd,    'fDAssFiAd',    '[-]',      'C assimilation efficiency of adult fish',                    default=0.4_rk)
   call self%get_parameter(self%cPDFishRef,   'cPDFishRef',   'mgP/mgDW', 'reference P/C ratio of Fish',                                default=0.022_rk)
   call self%get_parameter(self%cNDFishRef,   'cNDFishRef',   'mgN/mgDW', 'reference N/C ratio of Fish',                                default=0.1_rk)
   call self%get_parameter(self%fDissEgesFish,'fDissEgesFish','[-]',      'soluble nutrient fraction of by fish egested food',          default=0.25_rk)
   call self%get_parameter(self%cTmOptFish,   'cTmOptFish',   '�C',       'optimum temp. of fish',                                      default=25.0_rk)
   call self%get_parameter(self%cSigTmFish,   'cSigTmFish',   '�C',       'temperature constant of fish(sigma in Gaussian curve)',      default=10.0_rk)
   call self%get_parameter(self%cRelVegFish,  'cRelVegFish',  '[-]',      'decrease of fish feeding per vegetation cover(max. 0.01)',   default=0.009_rk)
   call self%get_parameter(self%kDAssFiAd,    'kDAssFiAd',    'd-1',      'maximum assimilation rate of adult fish',                    default=0.06_rk,   scale_factor=1.0_rk/secs_pr_day)
   call self%get_parameter(self%hDBentFiAd,   'hDBentFiAd',   'g m-2',    'half-saturating zoobenthos biomass for adult fish predation',default=2.5_rk)
   call self%get_parameter(self%kDRespFiAd,   'kDRespFiAd',   'd-1',      'maintenance respiration constant of adult fish',             default=0.004_rk,  scale_factor=1.0_rk/secs_pr_day)
   call self%get_parameter(self%kMortFiAd,    'kMortFiAd',    'd-1',      'specific mortality of adult fish',                           default=0.00027_rk,scale_factor=1.0_rk/secs_pr_day)
   call self%get_parameter(self%cDCarrFish,   'cDCarrFish',   'gDW m-2',  'carrying capacity of fish',                                  default=15.0_rk)
   call self%get_parameter(self%cNDDiatMin,   'cNDDiatMin',   'mgN/mgDW', 'minimum N/day ratio Diatoms',                                default=0.01_rk)
   call self%get_parameter(self%cPDDiatMin,   'cPDDiatMin',   'mgP/mgDW', 'minimum P/day ratio Diatoms',                                default=0.0005_rk)
   call self%get_parameter(self%cNDGrenMin,   'cNDGrenMin',   'mgN/mgDW', 'minimum N/day ratio greens',                                 default=0.02_rk)
   call self%get_parameter(self%cPDGrenMin,   'cPDGrenMin',   'mgP/mgDW', 'minimum P/day ratio greens',                                 default=0.0015_rk)
   call self%get_parameter(self%cNDBlueMin,   'cNDBlueMin',   'mgN/mgDW', 'minimum N/day ratio Bluegreens',                             default=0.03_rk)
   call self%get_parameter(self%cPDBlueMin,   'cPDBlueMin',   'mgP/mgDW', 'minimum P/day ratio Bluegreens',                             default=0.0025_rk)
   call self%get_parameter(self%cNDBlueMax,   'cNDBlueMax',   'mgN/mgDW', 'max. N/day ratio Bluegreens',                                default=0.15_rk)
   call self%get_parameter(self%cNDDiatMax,   'cNDDiatMax',   'mgN/mgDW', 'max. N/day ratio Diatoms',                                   default=0.005_rk)
   call self%get_parameter(self%cNDGrenMax,   'cNDGrenMax',   'mgN/mgDW', 'max. N/day ratio greens',                                    default=0.1_rk)
   call self%get_parameter(self%cPDBlueMax,   'cPDBlueMax',   'mgP/mgDW', 'max. P/day ratio blue-greens',                               default=0.025_rk)
   call self%get_parameter(self%cPDDiatMax,   'cPDDiatMax',   'mgP/mgDW', 'max. P/day ratio Diatoms',                                   default=0.05_rk)
   call self%get_parameter(self%cPDGrenMax,   'cPDGrenMax',   'mgP/mgDW', 'max. P/day ratio greens',                                    default=0.015_rk)
!  the user defined minumun value for state variables
   call self%get_parameter(self%cDBentMin,    'cDBentMin',    'gDW/m2',   'minimun zoobenthos biomass in system',                    default=0.00001_rk)

!  Register local state variable
   call self%register_state_variable(self%id_sDBent,'sDBent','g m-2','zoobenthos_DW',     &
                                    initial_value=1.0_rk,minimum=self%cDBentMin)
   call self%register_state_variable(self%id_sPBent,'sPBent','g m-2','zoobenthos_P',     &
                                    initial_value=0.1_rk,minimum=self%cDBentMin * self%cPDBentRef)
   call self%register_state_variable(self%id_sNBent,'sNBent','g m-2','zoobenthos_N',     &
                                    initial_value=0.01_rk,minimum=self%cDBentMin * self%cNDBentRef)
!  Register diagnostic variables for dependencies in other modules
   call self%register_diagnostic_variable(self%id_tDBenDetS,     'tDBenDetS',    'g m-2 s-1', 'tDBenDetS',                output=output_none)
   call self%register_diagnostic_variable(self%id_tDEnvFiAd,     'tDEnvFiAd',    'g m-2',     'tDEnvFiAd',                output=output_none)
   call self%register_diagnostic_variable(self%id_aDSatFiAd,     'aDSatFiAd',    'g m-2',     'aDSatFiAd',                output=output_none)
!  Register diagnostic variables for modular fluxes
   call self%register_diagnostic_variable(self%id_tDBenBent,     'tDBenBent',     'g m-2',    'zoobenthos_DBent_change',  output=output_instantaneous)
   call self%register_diagnostic_variable(self%id_tPBenBent,     'tPBenBent',     'g m-2',    'zoobenthos_PBent_change',  output=output_instantaneous)
   call self%register_diagnostic_variable(self%id_tNBenBent,     'tNBenBent',     'g m-2',    'zoobenthos_NBent_change',  output=output_instantaneous)
   call self%register_diagnostic_variable(self%id_tNBenNH4S,     'tNBenNH4S',     'g m-2',    'zoobenthos_NH4S_change',   output=output_instantaneous)
   call self%register_diagnostic_variable(self%id_tNBenNO3S,     'tNBenNO3S',     'g m-2',    'zoobenthos_NO3S_change',   output=output_instantaneous)
   call self%register_diagnostic_variable(self%id_tPBenPO4S,     'tPBenPO4S',     'g m-2',    'zoobenthos_PO4S_change',   output=output_instantaneous)
   call self%register_diagnostic_variable(self%id_tDBenDetSflux, 'tDBenDetSflux', 'g m-2',    'zoobenthos_DDetS_change',  output=output_instantaneous)
   call self%register_diagnostic_variable(self%id_tNBenDetS,     'tNBenDetS',     'g m-2',    'zoobenthos_NDetS_change',  output=output_instantaneous)
   call self%register_diagnostic_variable(self%id_tPBenDetS,     'tPBenDetS',     'g m-2',    'zoobenthos_PDetS_change',  output=output_instantaneous)
   call self%register_diagnostic_variable(self%id_tSiBenDetS,    'tSiBenDetS',    'g m-2',    'zoobenthos_SiDetS_change', output=output_instantaneous)
   call self%register_diagnostic_variable(self%id_tDBenDiatS,    'tDBenDiatS',    'g m-2',    'zoobenthos_DDiatS_change', output=output_instantaneous)
   call self%register_diagnostic_variable(self%id_tNBenDiatS,    'tNBenDiatS',    'g m-2',    'zoobenthos_NDiatS_change', output=output_instantaneous)
   call self%register_diagnostic_variable(self%id_tPBenDiatS,    'tPBenDiatS',    'g m-2',    'zoobenthos_PDiatS_change', output=output_instantaneous)
   call self%register_diagnostic_variable(self%id_tDBenGrenS,    'tDBenGrenS',    'g m-2',    'zoobenthos_DGrenS_change', output=output_instantaneous)
   call self%register_diagnostic_variable(self%id_tNBenGrenS,    'tNBenGrenS',    'g m-2',    'zoobenthos_NGrenS_change', output=output_instantaneous)
   call self%register_diagnostic_variable(self%id_tPBenGrenS,    'tPBenGrenS',    'g m-2',    'zoobenthos_PGrenS_change', output=output_instantaneous)
   call self%register_diagnostic_variable(self%id_tDBenBlueS,    'tDBenBlueS',    'g m-2',    'zoobenthos_DBlueS_change', output=output_instantaneous)
   call self%register_diagnostic_variable(self%id_tNBenBlueS,    'tNBenBlueS',    'g m-2',    'zoobenthos_NBlueS_change', output=output_instantaneous)
   call self%register_diagnostic_variable(self%id_tPBenBlueS,    'tPBenBlueS',    'g m-2',    'zoobenthos_PBlueS_change', output=output_instantaneous)
   call self%register_diagnostic_variable(self%id_tDAssFiAd,     'tDAssFiAd',     'g m-2',    'zoobenthos_DFiAd_change',  output=output_instantaneous)
   call self%register_diagnostic_variable(self%id_tNAssFiAd,     'tNAssFiAd',     'g m-2',    'zoobenthos_NFiAd_change',  output=output_instantaneous)
   call self%register_diagnostic_variable(self%id_tPAssFiAd,     'tPAssFiAd',     'g m-2',    'zoobenthos_PFiAd_change',  output=output_instantaneous)
   call self%register_diagnostic_variable(self%id_tNBenNH4W,     'tNBenNH4W',     'g m-2',    'zoobenthos_NH4W_change',   output=output_instantaneous)
   call self%register_diagnostic_variable(self%id_tPBenPO4W,     'tPBenPO4W',     'g m-2',    'zoobenthos_PO4W_change',   output=output_instantaneous)
   call self%register_diagnostic_variable(self%id_tDBenDetW,     'tDBenDetW',     'g m-2',    'zoobenthos_DDetW_change',  output=output_instantaneous)
   call self%register_diagnostic_variable(self%id_tNBenDetW,     'tNBenDetW',     'g m-2',    'zoobenthos_NDetw_change',  output=output_instantaneous)
   call self%register_diagnostic_variable(self%id_tPBenDetW,     'tPBenDetW',     'g m-2',    'zoobenthos_PDetw_change',  output=output_instantaneous)


!  Register contribution of state to global aggregate variables
   call self%add_to_aggregate_variable(standard_variables%total_nitrogen,self%id_sNBent)
   call self%add_to_aggregate_variable(standard_variables%total_phosphorus,self%id_sPBent)
!  register state variables dependencies
   call self%register_state_dependency(self%id_DfoodDiatS, 'Diatom_as_food_DW',        'g m-2', 'Diatom_as_food_DW')
   call self%register_state_dependency(self%id_DfoodGrenS, 'Green_as_food_DW',         'g m-2', 'Green_as_food_DW')
   call self%register_state_dependency(self%id_DfoodBlueS, 'Blue_as_food_DW',          'g m-2', 'Blue_as_food_DW')
   call self%register_state_dependency(self%id_NfoodDiatS, 'Diatom_as_food_N',         'g m-2', 'Diatom_as_food_N')
   call self%register_state_dependency(self%id_NfoodGrenS, 'Green_as_food_N',          'g m-2', 'Green_as_food_N')
   call self%register_state_dependency(self%id_NfoodBlueS, 'Blue_as_food_N',           'g m-2', 'Blue_as_food_N')
   call self%register_state_dependency(self%id_PfoodDiatS, 'Diatom_as_food_P',         'g m-2', 'Diatom_as_food_P')
   call self%register_state_dependency(self%id_PfoodGrenS, 'Green_as_food_P',          'g m-2', 'Green_as_food_P')
   call self%register_state_dependency(self%id_PfoodBlueS, 'Blue_as_food_P',           'g m-2', 'Blue_as_food_P')
   call self%register_state_dependency(self%id_DDetpoolS,  'Detritus_DW_pool_sediment','g m-2', 'Detritus_DW_pool_sediment')
   call self%register_state_dependency(self%id_PDetpoolS,  'Detritus_P_pool_sediment', 'g m-2', 'Detritus_P_pool_sediment')
   call self%register_state_dependency(self%id_NDetpoolS,  'Detritus_N_pool_sediment', 'g m-2', 'Detritus_N_pool_sediment')
   call self%register_state_dependency(self%id_SiDetpoolS, 'Detritus_Si_pool_sediment','g m-2', 'Detritus_Si_pool_sediment')
   call self%register_state_dependency(self%id_NH4poolS,   'NH4_pool_sediment',        'g m-2', 'NH4_pool_sediment')
   call self%register_state_dependency(self%id_NO3poolS,   'NO3_pool_sediment',        'g m-2', 'NO3_pool_sediment')
   call self%register_state_dependency(self%id_PO4poolS,   'PO4_pool_sediment',        'g m-2', 'PO4_pool_sediment')
   call self%register_state_dependency(self%id_DAdFish,    'Adult_fish_biomass',       'g m-3', 'Adult_fish_biomass')
   call self%register_state_dependency(self%id_NAdFish,    'Adult_fish_nitrogen',      'g m-3', 'Adult_fish_nitrogen')
   call self%register_state_dependency(self%id_PAdFish,    'Adult_fish_phosphorus',    'g m-3', 'Adult_fish_phosphorus')
   call self%register_state_dependency(self%id_NH4poolW,   'NH4_pool_water',           'g m-3', 'NH4_pool_water')
   call self%register_state_dependency(self%id_PO4poolW,   'PO4_pool_water',           'g m-3', 'PO4_pool_water')
   call self%register_state_dependency(self%id_DDetpoolW,  'DDet_pool_water',          'g m-3', 'DDet_pool_water')
   call self%register_state_dependency(self%id_NDetpoolW,  'NDet_pool_water',          'g m-3', 'NDet_pool_water')
   call self%register_state_dependency(self%id_PDetpoolW,  'PDet_pool_water',          'g m-3', 'PDet_pool_water')
   call self%register_state_dependency(self%id_DJvFish,    'Young_fish_biomass',       'g m-3', 'Young_fish_biomass')
!  register diagnostic dependencies
<<<<<<< HEAD
   call self%register_dependency(self%id_aCovVeg, 'Vegetation_coverage','[-]','Vegetation_coverage')
=======
   call self%register_dependency(self%id_aCovVeg,          'Vegetation_coverage',       '[-]',  'Vegetation_coverage')
>>>>>>> eb3ed150
!  register environmental dependencies
   call self%register_dependency(self%id_uTm,    standard_variables%temperature)
   call self%register_dependency(self%id_sDepthW,standard_variables%bottom_depth)
   call self%register_dependency(self%id_dz,standard_variables%cell_thickness)

   return

   end subroutine initialize
!EOC
!-----------------------------------------------------------------------
!BOP
!
 !IROUTINE:
!
! !INTERFACE:
   subroutine do_bottom(self,_ARGUMENTS_DO_BOTTOM_)
!
! !INPUT PARAMETERS:
   class (type_au_pclake_zoobenthos), intent(in)    :: self
   _DECLARE_ARGUMENTS_DO_BOTTOM_
! !LOCAL VARIABLES:
!  state variables value carriers
   real(rk)                   :: sDBent,sPBent,sNBent
!  environmental dependencies carriers
   real(rk)                   :: uTm,sDepthW,dz
!  external links variable carriers
   real(rk)         :: sDDiatS,sDGrenS,sDBlueS,sDDetS
   real(rk)         :: sNDiatS,sNGrenS,sNBlueS,sNDetS
   real(rk)         :: sPDiatS,sPGrenS,sPBlueS,sPDetS
   real(rk)         :: sDFiAd,sDFiJv
!  variables for status auxilaries
   real(rk)          :: aDPhytS,aPPhytS,aNPhytS
   real(rk)          :: rPDBent,rNDBent
   real(rk)          :: rPDBlueS,rPDGrenS,rPDDiatS,rPDDetS,rPDFoodBent
   real(rk)          :: rNDDetS,rNDDiatS,rNDGrenS,rNDBlueS,rNDFoodBent
!  variables for temperature functions
   real(rk)          :: uFunTmBent,uFunTmFish
!  variables for DW fluxes
   real(rk)          :: tDBenBent,tDMigrBent,tDAssBent
   real(rk)          :: tDRespBent,tDMortBent,aDFoodBent
   real(rk)          :: aDSatBent,tDEnvBent,ukDIncrBent,tDConsBent
   real(rk)          :: tDConsBlueBent,tDConsGrenBent,tDConsDiatBent
!  variables for P fluxes
   real(rk)          :: tPBenBent,tPMigrBent,tPAssBent
   real(rk)          :: tPExcrBent,tPMortBent,aPFoodBent,afPAssBent
   real(rk)          :: tPConsBent,tPConsDetBent,tPConsPhytBent
   real(rk)          :: tPConsDiatBent,tPConsGrenBent,tPConsBlueBent
   real(rk)          :: tDConsDetBent
!  variables for N fluxes
   real(rk)          :: tNBenBent,tNMigrBent,tNAssBent
   real(rk)          :: tNExcrBent,tNMortBent,aNFoodBent,afNAssBent
   real(rk)          :: tNConsDiatBent,tNConsGrenBent,tNConsBlueBent
   real(rk)          :: tNConsPhytBent,tNConsDetBent,tNConsBent
!  variables for exchange of NH4S
   real(rk)          :: tNBenNH4S,tNEgesBentNH4,tNEgesBent,tNMortBentNH4
!  variables for exchange of NO3S
   real(rk)          :: tNBenNO3S
!  variables for exchange of PO4S
   real(rk)          :: tPBenPO4S,tPEgesBentPO4,tPEgesBent,tPMortBentPO4
!  variables for exchange for detritus
   real(rk)          :: tDBenDetS,tDEgesBent,tNBenDetS,tNEgesBentDet
   real(rk)          :: tNMortBentDet,tPBenDetS,tPEgesBentDet,tPMortBentDet
   real(rk)          :: tSiBenDetS,tSiConsDiatBent
!  variables for exchange for diatom
   real(rk)          :: tDBenDiatS,tNBenDiatS,tPBenDiatS
!  variables for exchange for green algae
   real(rk)          :: tDBenGrenS,tNBenGrenS,tPBenGrenS
!  variables for exchange for green algae
   real(rk)          :: tDBenBlueS,tNBenBlueS,tPBenBlueS
!  adult fish assimilation
   real(rk)          :: tDEnvFiAd,tDAssFiAd,ukDIncrFiAd,aFunVegFish,aDSatFiAd
   real(rk)          :: aCovVeg
!  variables related to adult fish assimilation and consumption
   real(rk)          :: tDConsFiAd,tNConsFiAd,tPConsFiAd
   real(rk)          :: afNAssFiAd,tNAssFiAd,afPAssFiAd,tPAssFiAd
   real(rk)          :: tDEgesFiAd,tNEgesFiAd,tPEgesFiAd
   real(rk)          :: tNEgesFiAdNH4,tPEgesFiAdPO4,tNEgesFiAdDet,tPEgesFiAdDet


!  Enter spatial loops (if any)
   _FABM_HORIZONTAL_LOOP_BEGIN_
!-----------------------------------------------------------------------
!  Retrieve current (local) state variable values.
!-----------------------------------------------------------------------
   _GET_HORIZONTAL_(self%id_sDBent,sDBent)
   _GET_HORIZONTAL_(self%id_sPBent,sPBent)
   _GET_HORIZONTAL_(self%id_sNBent,sNBent)
!-----------------------------------------------------------------------
!  Retrieve dependencies  value
!-----------------------------------------------------------------------
!  Retrieve state dependencie value
   _GET_HORIZONTAL_(self%id_DDetpoolS,sDDetS)
   _GET_HORIZONTAL_(self%id_NDetpoolS,sNDetS)
   _GET_HORIZONTAL_(self%id_PDetpoolS,sPDetS)
   _GET_HORIZONTAL_(self%id_DfoodDiatS,sDDiatS)
   _GET_HORIZONTAL_(self%id_DfoodGrenS,sDGrenS)
   _GET_HORIZONTAL_(self%id_DfoodBlueS,sDBlueS)
   _GET_HORIZONTAL_(self%id_NfoodDiatS,sNDiatS)
   _GET_HORIZONTAL_(self%id_NfoodGrenS,sNGrenS)
   _GET_HORIZONTAL_(self%id_NfoodBlueS,sNBlueS)
   _GET_HORIZONTAL_(self%id_PfoodDiatS,sPDiatS)
   _GET_HORIZONTAL_(self%id_PfoodGrenS,sPGrenS)
   _GET_HORIZONTAL_(self%id_PfoodBlueS,sPBlueS)

   _GET_(self%id_DAdFish,sDFiAd)
   _GET_(self%id_DJvFish,sDFiJv)


!  retrieve environmental dependencies
   _GET_(self%id_uTm,uTm)
   _GET_(self%id_dz,dz)
! !retrieve diagnostic denpendency
   _GET_HORIZONTAL_(self%id_aCovVeg,aCovVeg)
   _GET_HORIZONTAL_(self%id_sDepthW,sDepthW)
   sDFiAd=sDFiAd*sDepthW
   sDFiJv=sDFiJv*sDepthW
!----------------------------------------------------------------------
!  Current local nutrients ratios in zoobenthos(check the current state)
!----------------------------------------------------------------------
   rPDBent=sPBent/(sDBent+NearZero)
   rNDBent=sNBent/(sDBent+NearZero)
   rPDDetS=sPDetS/(sDDetS+NearZero)
   rNDDetS=sNDetS/(sDDetS+NearZero)
   rPDBlueS=sPBlueS/(sDBlueS+NearZero)
   rPDGrenS=sPGrenS/(sDGrenS+NearZero)
   rPDDiatS=sPDiatS/(sDDiatS+NearZero)
   rNDDiatS=sNBlueS/(sDBlueS+NearZero)
   rNDGrenS=sNGrenS/(sDGrenS+NearZero)
   rNDBlueS=sNDiatS/(sDDiatS+NearZero)
!    check for phosphorus nutrient ratios
   if ( rPDDiatS .GT. self%cPDDiatMax)  then
       rPDDiatS=self%cPDDiatMax
   elseif (rPDDiatS .LT. self%cPDDiatMin)  then
       rPDDiatS = self%cPDDiatMin
   else
       rPDDiatS=rPDDiatS
   endif

   if ( rPDBlueS .GT. self%cPDBlueMax)  then
       rPDBlueS=self%cPDBlueMax
   elseif (rPDBlueS .LT. self%cPDBlueMin)  then
       rPDBlueS = self%cPDBlueMin
   else
       rPDBlueS=rPDBlueS
   endif

   if ( rPDGrenS .GT. self%cPDGrenMax)  then
       rPDGrenS=self%cPDGrenMax
   elseif (rPDGrenS .LT. self%cPDGrenMin)  then
       rPDGrenS = self%cPDGrenMin
   else
       rPDGrenS=rPDGrenS
   endif
!   check for nitrogen nutrient ratios
   if ( rNDBlueS .GT. self%cNDBlueMax)  then
       rNDBlueS=self%cNDBlueMax
   elseif (rNDBlueS .LT. self%cNDBlueMin)  then
       rNDBlueS = self%cNDBlueMin
   else
       rNDBlueS =rNDBlueS
   endif

   if ( rNDDiatS .GT. self%cNDDiatMax)  then
       rNDDiatS=self%cNDDiatMax
   elseif (rNDDiatS .LT. self%cNDDiatMin)  then
       rNDDiatS = self%cNDDiatMin
   else
       rNDDiatS=rNDDiatS
   endif


   if ( rNDGrenS .GT. self%cNDGrenMax)  then
       rNDGrenS=self%cNDGrenMax
   elseif (rNDGrenS .LT. self%cNDGrenMin)  then
       rNDGrenS = self%cNDGrenMin
   else
       rNDGrenS =rNDGrenS
   endif

!  auxilaries for phytoplankton
   aDPhytS=sDDiatS+sDGrenS+sDBlueS
   aPPhytS=sPDiatS+sPGrenS+sPBlueS
   aNPhytS=sNDiatS+sNGrenS+sNBlueS
!-----------------------------------------------------------------------
!  temperature function
!-----------------------------------------------------------------------
!  temp._function_of_zoobenthos
   uFunTmFish = uFunTmBio(uTm,self%cSigTmFish,self%cTmOptFish)
   uFunTmBent = uFunTmBio(uTm,self%cSigTmBent,self%cTmOptBent)
!---------------------------------------------------------------------------
!  zoobenthos migration
!---------------------------------------------------------------------------
!  migration_flux
   tDMigrBent = self%kMigrBent *(self%cDBentIn - sDBent)
!  net_migration_flux
   tPMigrBent = self%kMigrBent *(self%cPDBentRef*self%cDBentIn - sPBent)
!  Net_migration_flux
   tNMigrBent = self%kMigrBent *(self%cNDBentRef*self%cDBentIn - sNBent)
!---------------------------------------------------------------------------
!  zoobenthos assimilation,DW
!---------------------------------------------------------------------------
!  food_for_zoobenthos
   aDFoodBent = sDDetS + aDPhytS
!  food_limitation_function_of_zoobenthos
   aDSatBent = aDFoodBent /(self%hDFoodBent + aDFoodBent)
!  intrinsic_net_increase_rate_of_zoobenthos
   ukDIncrBent = (self%kDAssBent - self%kDRespBent) * uFunTmBent - self%kMortBent
!  environmental_correction_of_zoobenthos
   tDEnvBent = max(0.0_rk,ukDIncrBent / self%cDCarrBent * sDBent*sDBent)
!  assimilation_of_zoobenthos
   tDAssBent = aDSatBent *(self%kDAssBent * uFunTmBent * sDBent - tDEnvBent)
!  consumption_of_zoobenthos
   tDConsBent = tDAssBent / self%fDAssBent
!  detritus_consumption_by_zoobenthos
   tDConsDetBent = sDDetS / aDFoodBent * tDConsBent
!  diatoms_consumption_by_zoobenthos
   tDConsDiatBent = sDDiatS / aDFoodBent * tDConsBent
!  greens_consumption_by_zoobenthos
   tDConsGrenBent = sDGrenS / aDFoodBent * tDConsBent
!  blue-greens_consumption_by_zoobenthos
   tDConsBlueBent = sDBlueS / aDFoodBent * tDConsBent
!---------------------------------------------------------------------------
!  zoobenthos assimilation,P
!---------------------------------------------------------------------------
!  food_for_zoobenthos
   aPFoodBent = sPDetS + aPPhytS
!  average_P/D_ratio_of_zoobenthos_food
   rPDFoodBent = aPFoodBent /(aDFoodBent+NearZero)
!  detrital_P_consumption_by_zoobenthos
   tPConsDetBent = rPDDetS * tDConsDetBent
!  diatom_P_consumption_by_zoobenthos
   tPConsDiatBent = rPDDiatS * tDConsDiatBent
!  greens_P_consumption_by_zoobenthos
   tPConsGrenBent = rPDGrenS * tDConsGrenBent
!  blue-greens_P_consumption_by_zoobenthos
   tPConsBlueBent = rPDBlueS * tDConsBlueBent
!  phytoplankton_P_consumption_by_zoobenthos
   tPConsPhytBent = tPConsDiatBent + tPConsGrenBent + tPConsBlueBent
!  total_P_consumption_of_zoobenthos
   tPConsBent = tPConsDetBent + tPConsPhytBent
!  P_assim._efficiency_of_zoobenthos
   afPAssBent = min(1.0_rk,self%cPDBentRef / rPDFoodBent * self%fDAssBent)
!  P_assimilation_of_zoobenthos
   tPAssBent = afPAssBent * tPConsBent
!---------------------------------------------------------------------------
!  zoobenthos assimilation,N
!---------------------------------------------------------------------------
!  food_for_zoobenthos
   aNFoodBent = sNDetS + aNPhytS
!  average_N/D_ratio_of_zoobenthos_food
   rNDFoodBent = aNFoodBent /(aDFoodBent+NearZero)
!  detrital_N_consumption_by_zoobenthos
   tNConsDetBent = rNDDetS * tDConsDetBent
!  diatom_N_consumption_by_zoobenthos
   tNConsDiatBent = rNDDiatS * tDConsDiatBent
!  greens_N_consumption_by_zoobenthos
   tNConsGrenBent = rNDGrenS * tDConsGrenBent
!  blue-greens_N_consumption_by_zoobenthos
   tNConsBlueBent = rNDBlueS * tDConsBlueBent
!  phytoplankton_N_consumption_by_zoobenthos
   tNConsPhytBent = tNConsDiatBent + tNConsGrenBent + tNConsBlueBent
!  total_N_consumption_of_zoobenthos
   tNConsBent = tNConsDetBent + tNConsPhytBent
!  N_assim._efficiency_of_zoobenthos
   afNAssBent = min(1.0_rk,self%cNDBentRef / rNDFoodBent * self%fDAssBent)
!  N_assimilation_of_zoobenthos
   tNAssBent = afNAssBent * tNConsBent
!-----------------------------------------------------------------------
!  zoobenthos respiration and excretion, DW,P and N
!-----------------------------------------------------------------------
!  respiration_of_zoobenthos
   tDRespBent = (self%cPDBentRef / rPDBent) * self%kDRespBent * uFunTmBent * sDBent
!  P_excretion_of_zoobenthos
   tPExcrBent = (rPDBent / self%cPDBentRef) * self%kDRespBent * uFunTmBent * sPBent
!  N_excretion_of_zoobenthos
   tNExcrBent = (rNDBent / self%cNDBentRef) * self%kDRespBent * uFunTmBent * sNBent
!-----------------------------------------------------------------------
!  zoobenthos mortality
!-----------------------------------------------------------------------
!  zoobenthos_mortality_incl._environmental_correction
   tDMortBent = self%kMortBent*sDBent +(1.0_rk - aDSatBent) * tDEnvBent
!  mortality_of_zoobenthos
   tPMortBent = rPDBent * tDMortBent
!  mortality_of_zoobenthos
   tNMortBent = rNDBent * tDMortBent
!-----------------------------------------------------------------------
!  zoobenthos egestion
!-----------------------------------------------------------------------
!  egestion_of_zoobenthos_DW
   tDEgesBent = tDConsBent - tDAssBent
!  egestion_of_zoobenthos_N
   tNEgesBent = tNConsBent - tNAssBent
!-----------------------------------------------------------------------
!  adult fish assimilation_DW
!-----------------------------------------------------------------------
!  vegetation_dependence_of_fish_feeding
   aFunVegFish = max(0.0_rk,1.0_rk - self%cRelVegFish * aCovVeg)
!   for first time step check out
!   aFunVegFish = max(0.0_rk,1.0_rk - self%cRelVegFish * 0.2_rk)
!  food_limitation_function_of_adult_fish
   aDSatFiAd = (aFunVegFish * sDBent) *(aFunVegFish * sDBent) /(self%hDBentFiAd * &
   &self%hDBentFiAd + (aFunVegFish * sDBent) *(aFunVegFish * sDBent))
!  intrinsic_net_increase_rate_of_fish
   ukDIncrFiAd = (self%kDAssFiAd - self%kDRespFiAd) * uFunTmFish - self%kMortFiAd
!  environmental_correction_of_fish,in concentration
   tDEnvFiAd = max(0.0_rk,ukDIncrFiAd /(self%cDCarrFish - sDFiJv) * sDFiAd*sDFiAd)
!  assimilation_of_fish
   tDAssFiAd = aDSatFiAd *(self%kDAssFiAd * uFunTmFish * sDFiAd - tDEnvFiAd)
!-----------------------------------------------------------------------
!  adult fish assimilation_P
!-----------------------------------------------------------------------
!  zoobenthos_consumption_of_fish
   tDConsFiAd = tDAssFiAd / self%fDAssFiAd
!  (zoobenthos)_P_consumption_by_FiAd
   tPConsFiAd = rPDBent * tDConsFiAd
!  P_assim._efficiency_of_FiAd
   afPAssFiAd = min(1.0_rk,self%cPDFishRef / rPDBent * self%fDAssFiAd)
!  P_assimilation_of_FiAd
   tPAssFiAd = afPAssFiAd * tPConsFiAd
!-----------------------------------------------------------------------
!  adult fish assimilation_N
!-----------------------------------------------------------------------
!   (zoobenthos)_N_consumption_by_FiAd
    tNConsFiAd = rNDBent * tDConsFiAd
!   N_assim._efficiency_of_FiAd
    afNAssFiAd = min(1.0_rk,self%cNDFishRef / rNDBent * self%fDAssFiAd)
!   N_assimilation_of_FiAd
    tNAssFiAd = afNAssFiAd * tNConsFiAd
!-----------------------------------------------------------------------
!  external state variables change due to adult fish(egestion, from sediment top)
!-----------------------------------------------------------------------
!  egestion_of_fish,adult fish
   tDEgesFiAd = tDConsFiAd - tDAssFiAd
!  egestion_of_FiAd
   tPEgesFiAd = tPConsFiAd - tPAssFiAd
!  egestion_of_FiAd
   tNEgesFiAd = tNConsFiAd - tNAssFiAd
!  NH4_egestion_of_adult_fish
   tNEgesFiAdNH4 = self%fDissEgesFish * tNEgesFiAd
!  SRP_egestion_of_adult_fish
   tPEgesFiAdPO4 = self%fDissEgesFish * tPEgesFiAd
!  detrital_N_egestion_of_adult_fish
   tNEgesFiAdDet = tNEgesFiAd - tNEgesFiAdNH4
!  detrital_P_egestion_of_adult_fish
   tPEgesFiAdDet = tPEgesFiAd - tPEgesFiAdPO4
!-----------------------------------------------------------------------
!  total flux of Zoobenthos change to state variables
!-----------------------------------------------------------------------
!  total_flux_of_DW_in_Zoobenthos
   tDBenBent = tDMigrBent + tDAssBent - tDRespBent - tDMortBent - tDConsFiAd
!  total_flux_of_P_in_Zoobenthos
   tPBenBent = tPMigrBent + tPAssBent - tPExcrBent - tPMortBent - tPConsFiAd
!  total_flux_of_N_in_Zoobenthos
   tNBenBent = tNMigrBent + tNAssBent - tNExcrBent - tNMortBent - tNConsFiAd
!=======================================================================
! zoobenthos part relating to other modules
!=======================================================================
!-----------------------------------------------------------------------
!  Update NH4 in sediment
!-----------------------------------------------------------------------
!  part_of_died_zoobenthos_N_becoming_ammonium-N
   tNMortBentNH4 = self%fDissMortBent*tNMortBent
!  NH4_egestion_of_zoobenthos
   tNEgesBentNH4 = self%fDissEgesBent * tNEgesBent
!  total_flux_of_N_in_Pore_water_ammonium_in_lake_sediment
   tNBenNH4S = tNExcrBent + tNEgesBentNH4 + tNMortBentNH4
!-----------------------------------------------------------------------
!  Update NO3 in sediment
!-----------------------------------------------------------------------
!  total_flux_of_N_in_Pore_water_nitrate_in_lake_sediment
   tNBenNO3S = 0.0_rk
!-----------------------------------------------------------------------
!  Update PO4 in sediment
!-----------------------------------------------------------------------
!  part_of_died_zoobenthos_P_becoming_dissolved_P
   tPMortBentPO4 = self%fDissMortBent * tPMortBent
!  egestion_of_zoobenthos
   tPEgesBent = tPConsBent - tPAssBent
!  SRP_egestion_of_zoobenthos
   tPEgesBentPO4 = self%fDissEgesBent * tPEgesBent
!  total_flux_of_P_in_Pore_water_P_in_lake_sediment
   tPBenPO4S = tPExcrBent + tPEgesBentPO4 + tPMortBentPO4
!-----------------------------------------------------------------------
!  Update detritus in sediment(DW,N,P)
!-----------------------------------------------------------------------
!  total_flux_of_DW_in_Sediment_detritus_in_lake
   tDBenDetS = - tDConsDetBent + tDEgesBent + tDMortBent
!  part_of_died_zoobenthos_N_becoming_detrital_N
   tNMortBentDet = (1.0_rk-self%fDissMortBent)*tNMortBent
!  detrital_N_egestion_of_zoobenthos
   tNEgesBentDet = (1.0_rk - self%fDissEgesBent) * tNEgesBent
!  total_flux_of_N_in_Sediment_N_in_lake_sediment
   tNBenDetS = - tNConsDetBent + tNEgesBentDet + tNMortBentDet
!  part_of_died_zoobenthos_P_becoming_detrital_P
   tPMortBentDet = (1.0_rk-self%fDissMortBent)*tPMortBent
!  detrital_P_egestion_of_zoobenthos
   tPEgesBentDet = (1.0_rk - self%fDissEgesBent) * tPEgesBent
!  total_flux_of_P_in_Sediment_P_in_lake
   tPBenDetS = - tPConsDetBent + tPEgesBentDet + tPMortBentDet
!  diatom_consumption_by_zoobenthos
   tSiConsDiatBent = self%cSiDDiat * tDConsDiatBent
!  total_flux_of_silica_in_sediment_detritus
   tSiBenDetS = tSiConsDiatBent
!-----------------------------------------------------------------------
!  Update diatom in sediment(DW,N,P)
!-----------------------------------------------------------------------
!  total_flux_of_DW_in_sediment_diatoms_in_lake
   tDBenDiatS = - tDConsDiatBent
!  total_flux_of_N_in_sediment_diatoms_in_lake
   tNBenDiatS = - tNConsDiatBent
!  total_flux_of_P_in_sediment_diatoms_in_lake
   tPBenDiatS = - tPConsDiatBent
!-----------------------------------------------------------------------
!  Update green algae in sediment(DW,N,P)
!-----------------------------------------------------------------------
!  total_flux_of_DW_in_sediment_greens_in_lake
   tDBenGrenS = - tDConsGrenBent
!  total_flux_of_N_in_sediment_greens_in_lake
   tNBenGrenS = - tNConsGrenBent
!  total_flux_of_P_in_sediment_greens_in_lake
   tPBenGrenS = - tPConsGrenBent
!-----------------------------------------------------------------------
!  Update blue algae in sediment(DW,N,P)
!-----------------------------------------------------------------------
!  total_flux_of_DW_in_sediment_blue-greens_in_lake
   tDBenBlueS = - tDConsBlueBent
!  total_flux_of_N_in_sediment_blue-greens_in_lake
   tNBenBlueS = - tNConsBlueBent
!  total_flux_of_P_in_sediment_blue-greens_in_lake
   tPBenBlueS = - tPConsBlueBent
!-----------------------------------------------------------------------
!  Update local state variables
!-----------------------------------------------------------------------
!  update state variables
   _SET_ODE_BEN_(self%id_sDBent,tDBenBent)
   _SET_ODE_BEN_(self%id_sPBent,tPBenBent)
   _SET_ODE_BEN_(self%id_sNBent,tNBenBent)
!-----------------------------------------------------------------------
!  Update external links
!-----------------------------------------------------------------------
!  update abiotic variables in sediment
   _SET_ODE_BEN_(self%id_NH4poolS,   tNBenNH4S)
   _SET_ODE_BEN_(self%id_NO3poolS,   tNBenNO3S)
   _SET_ODE_BEN_(self%id_PO4poolS,   tPBenPO4S)
   _SET_ODE_BEN_(self%id_DDetpoolS,  tDBenDetS)
   _SET_ODE_BEN_(self%id_NDetpoolS,  tNBenDetS)
   _SET_ODE_BEN_(self%id_PDetpoolS,  tPBenDetS)
   _SET_ODE_BEN_(self%id_SiDetpoolS, tSiBenDetS)
!  update phytoplanktons in sediment
   _SET_ODE_BEN_(self%id_DfoodDiatS, tDBenDiatS)
   _SET_ODE_BEN_(self%id_NfoodDiatS, tNBenDiatS)
   _SET_ODE_BEN_(self%id_PfoodDiatS, tPBenDiatS)
   _SET_ODE_BEN_(self%id_DfoodGrenS, tDBenGrenS)
   _SET_ODE_BEN_(self%id_NfoodGrenS, tNBenGrenS)
   _SET_ODE_BEN_(self%id_PfoodGrenS, tPBenGrenS)
   _SET_ODE_BEN_(self%id_DfoodBlueS, tDBenBlueS)
   _SET_ODE_BEN_(self%id_NfoodBlueS, tNBenBlueS)
   _SET_ODE_BEN_(self%id_PfoodBlueS, tPBenBlueS)
!  update abiotic water section variable
   _SET_BOTTOM_EXCHANGE_(self%id_DAdFish,   tDAssFiAd)
   _SET_BOTTOM_EXCHANGE_(self%id_NAdFish,   tNAssFiAd)
   _SET_BOTTOM_EXCHANGE_(self%id_PAdFish,   tPAssFiAd)
   _SET_BOTTOM_EXCHANGE_(self%id_NH4poolW,  tNEgesFiAdNH4)
   _SET_BOTTOM_EXCHANGE_(self%id_PO4poolW,  tPEgesFiAdPO4)
   _SET_BOTTOM_EXCHANGE_(self%id_DDetpoolW, tDEgesFiAd)
   _SET_BOTTOM_EXCHANGE_(self%id_NDetpoolW, tNEgesFiAdDet)
   _SET_BOTTOM_EXCHANGE_(self%id_PDetpoolW, tPEgesFiAdDet)
!-----------------------------------------------------------------------
!  output diagnostic variables for external links
!-----------------------------------------------------------------------
!  Export diagnostic variables
   _SET_HORIZONTAL_DIAGNOSTIC_(self%id_tDBenDetS,tDBenDetS)
   _SET_HORIZONTAL_DIAGNOSTIC_(self%id_tDEnvFiAd,tDEnvFiAd)
   _SET_HORIZONTAL_DIAGNOSTIC_(self%id_aDSatFiAd,aDSatFiAd)

!  update modular fluxes diagnostic variables
   _SET_HORIZONTAL_DIAGNOSTIC_(self%id_tDBenBent,     tDBenBent*86400.0_rk)
   _SET_HORIZONTAL_DIAGNOSTIC_(self%id_tPBenBent,     tPBenBent*86400.0_rk)
   _SET_HORIZONTAL_DIAGNOSTIC_(self%id_tNBenBent,     tNBenBent*86400.0_rk)
   _SET_HORIZONTAL_DIAGNOSTIC_(self%id_tNBenNH4S,     tNBenNH4S*86400.0_rk)
   _SET_HORIZONTAL_DIAGNOSTIC_(self%id_tNBenNO3S,     tNBenNO3S*86400.0_rk)
   _SET_HORIZONTAL_DIAGNOSTIC_(self%id_tPBenPO4S,     tPBenPO4S*86400.0_rk)
   _SET_HORIZONTAL_DIAGNOSTIC_(self%id_tDBenDetSflux, tDBenDetS*86400.0_rk)
   _SET_HORIZONTAL_DIAGNOSTIC_(self%id_tNBenDetS,     tNBenDetS*86400.0_rk)
   _SET_HORIZONTAL_DIAGNOSTIC_(self%id_tPBenDetS,     tPBenDetS*86400.0_rk)
   _SET_HORIZONTAL_DIAGNOSTIC_(self%id_tSiBenDetS,    tSiBenDetS*86400.0_rk)
   _SET_HORIZONTAL_DIAGNOSTIC_(self%id_tDBenDiatS,    tDBenDiatS*86400.0_rk)
   _SET_HORIZONTAL_DIAGNOSTIC_(self%id_tNBenDiatS,    tNBenDiatS*86400.0_rk)
   _SET_HORIZONTAL_DIAGNOSTIC_(self%id_tPBenDiatS,    tPBenDiatS*86400.0_rk)
   _SET_HORIZONTAL_DIAGNOSTIC_(self%id_tDBenGrenS,    tDBenGrenS*86400.0_rk)
   _SET_HORIZONTAL_DIAGNOSTIC_(self%id_tNBenGrenS,    tNBenGrenS*86400.0_rk)
   _SET_HORIZONTAL_DIAGNOSTIC_(self%id_tPBenGrenS,    tPBenGrenS*86400.0_rk)
   _SET_HORIZONTAL_DIAGNOSTIC_(self%id_tDBenBlueS,    tDBenBlueS*86400.0_rk)
   _SET_HORIZONTAL_DIAGNOSTIC_(self%id_tNBenBlueS,    tNBenBlueS*86400.0_rk)
   _SET_HORIZONTAL_DIAGNOSTIC_(self%id_tPBenBlueS,    tPBenBlueS*86400.0_rk)
   _SET_HORIZONTAL_DIAGNOSTIC_(self%id_tDAssFiAd,     tDAssFiAd/dz*86400.0_rk)
   _SET_HORIZONTAL_DIAGNOSTIC_(self%id_tNAssFiAd,     tNAssFiAd/dz*86400.0_rk)
   _SET_HORIZONTAL_DIAGNOSTIC_(self%id_tPAssFiAd,     tPAssFiAd/dz*86400.0_rk)
   _SET_HORIZONTAL_DIAGNOSTIC_(self%id_tNBenNH4W,     tNEgesFiAdNH4/dz*86400.0_rk)
   _SET_HORIZONTAL_DIAGNOSTIC_(self%id_tPBenPO4W,     tPEgesFiAdPO4/dz*86400.0_rk)
   _SET_HORIZONTAL_DIAGNOSTIC_(self%id_tDBenDetW,     tDEgesFiAd/dz*86400.0_rk)
   _SET_HORIZONTAL_DIAGNOSTIC_(self%id_tNBenDetW,     tNEgesFiAdDet/dz*86400.0_rk)
   _SET_HORIZONTAL_DIAGNOSTIC_(self%id_tPBenDetW,     tPEgesFiAdDet/dz*86400.0_rk)

      _FABM_HORIZONTAL_LOOP_END_
   end subroutine do_bottom
! Spatial loop end
!
!EOC
!-----------------------------------------------------------------------
   end module au_pclake_zoobenthos
!------------------------------------------------------------------------------
! Copyright by the FABM_PCLake-team under the GNU Public License - www.gnu.org
!------------------------------------------------------------------------------<|MERGE_RESOLUTION|>--- conflicted
+++ resolved
@@ -217,11 +217,7 @@
    call self%register_state_dependency(self%id_PDetpoolW,  'PDet_pool_water',          'g m-3', 'PDet_pool_water')
    call self%register_state_dependency(self%id_DJvFish,    'Young_fish_biomass',       'g m-3', 'Young_fish_biomass')
 !  register diagnostic dependencies
-<<<<<<< HEAD
-   call self%register_dependency(self%id_aCovVeg, 'Vegetation_coverage','[-]','Vegetation_coverage')
-=======
    call self%register_dependency(self%id_aCovVeg,          'Vegetation_coverage',       '[-]',  'Vegetation_coverage')
->>>>>>> eb3ed150
 !  register environmental dependencies
    call self%register_dependency(self%id_uTm,    standard_variables%temperature)
    call self%register_dependency(self%id_sDepthW,standard_variables%bottom_depth)
