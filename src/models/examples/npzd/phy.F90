--- conflicted
+++ resolved
@@ -358,13 +358,8 @@
 ! is formulated.
 !
 ! !INPUT PARAMETERS:
-<<<<<<< HEAD
-   class (type_examples_npzd_phy), intent(in)     :: self
-   real(rk), intent(in)         :: n,p,par,iopt
-=======
    class (type_examples_npzd_phy), intent(in) :: self
    real(rk), intent(in)                       :: n,p,par,iopt
->>>>>>> af7b3d55
 !
 ! !REVISION HISTORY:
 !  Original author(s): Hans Burchard, Karsten Bolding
