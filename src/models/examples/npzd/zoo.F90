#ifdef _FABM_F2003_

#include "fabm_driver.h"
!-----------------------------------------------------------------------
!BOP
!
! !MODULE: fabm_examples_npzd_zoo - Fennel & Neumann 1996 NPZD model - zooplankton component
!
! !INTERFACE:
   module fabm_examples_npzd_zoo
!
! !DESCRIPTION:
!
! !USES:
   use fabm_types
   use fabm_driver

   implicit none

   private
!
! !PUBLIC DERIVED TYPES:
   type,extends(type_base_model),public :: type_examples_npzd_zoo
!     Variable identifiers
      type (type_state_variable_id)     :: id_z
      type (type_state_variable_id)     :: id_exctarget,id_morttarget,id_grztarget
      type (type_conserved_quantity_id) :: id_totN

!     Model parameters
      real(rk) :: z0,gmax,iv,rzn,rzd
      logical  :: do_exc,do_mort,do_grz

      contains

      procedure :: initialize
      procedure :: do
      procedure :: do_ppdd

   end type
!EOP
!-----------------------------------------------------------------------

   contains

!-----------------------------------------------------------------------
!BOP
!
! !IROUTINE: Initialise the NPZD model
!
! !INTERFACE:
   subroutine initialize(self,configunit)
!
! !DESCRIPTION:
!  Here, the examples_npzd_zoo namelist is read and te variables exported
!  by the model are registered with FABM.
!
! !INPUT PARAMETERS:
   class (type_examples_npzd_zoo), intent(inout), target :: self
   integer,                        intent(in)            :: configunit
!
! !LOCAL VARIABLES:
   real(rk)                  :: z_initial
   real(rk)                  :: z0
   real(rk)                  :: gmax
   real(rk)                  :: iv
   real(rk)                  :: rzn
   real(rk)                  :: rzd
   character(len=64)         :: excretion_target_variable
   character(len=64)         :: mortality_target_variable
   character(len=64)         :: grazing_target_variable

   real(rk), parameter :: secs_pr_day = 86400.0_rk
   namelist /examples_npzd_zoo/ &
            z_initial,z0,gmax,iv,rzn,rzd,excretion_target_variable, &
            mortality_target_variable,grazing_target_variable
!EOP
!-----------------------------------------------------------------------
!BOC
   z_initial = 0.0_rk
   z0        = 0.0225_rk
   gmax      = 0.5_rk
   iv        = 1.1_rk
   rzn       = 0.01_rk
   rzd       = 0.02_rk
   excretion_target_variable = ''
   mortality_target_variable = ''
   grazing_target_variable   = ''

   ! Read the namelist
   read(configunit,nml=examples_npzd_zoo,err=99)

   ! Store parameter values in our own derived type
   ! NB: all rates must be provided in values per day,
   ! and are converted here to values per second.
   self%z0   = z0
   self%gmax = gmax/secs_pr_day
   self%iv   = iv
   self%rzn  = rzn /secs_pr_day
   self%rzd  = rzd /secs_pr_day

   ! Register state variables
   call self%register_state_variable(self%id_z,'zoo','mmol/m**3','zooplankton', &
                                z_initial,minimum=0.0_rk)

   ! Register link to external DIC pool, if DIC variable name is provided in namelist.
   self%do_exc = excretion_target_variable/=''
   if (self%do_exc) call self%register_state_dependency(self%id_exctarget,excretion_target_variable)
   self%do_mort = mortality_target_variable/=''
   if (self%do_mort) call self%register_state_dependency(self%id_morttarget,mortality_target_variable)
   self%do_grz = grazing_target_variable/=''
   if (self%do_grz) call self%register_state_dependency(self%id_grztarget,grazing_target_variable)

   call self%register_conserved_quantity(self%id_totN,standard_variables%total_nitrogen)
   call self%add_conserved_quantity_component(self%id_totN,self%id_z)

   return

99 call fatal_error('examples_npzd_zoo::initialize','Error reading namelist examples_npzd_zoo')

   end subroutine initialize
!EOC

!-----------------------------------------------------------------------
!BOP
!
! !IROUTINE: Right hand sides of NPZD model
!
! !INTERFACE:
   subroutine do(self,_ARGUMENTS_DO_)
!
! !INPUT PARAMETERS:
   class (type_examples_npzd_zoo), intent(in) :: self
   _DECLARE_ARGUMENTS_DO_
!
! !LOCAL VARIABLES:
   real(rk)                   :: p,z
!EOP
!-----------------------------------------------------------------------
!BOC
   ! Enter spatial loops (if any)
   _LOOP_BEGIN_

   ! Retrieve current (local) state variable values.
   _GET_(self%id_z,z)         ! zooplankton
   _GET_(self%id_grztarget,p) ! phytoplankton

   ! Set temporal derivatives
    _SET_ODE_(self%id_z,fpz(self,p,z) - self%rzn*z - self%rzd*z)

   ! If an externally maintained DIC pool is present, change the DIC pool according to the
   ! the change in nutrients (assuming constant C:N ratio)
   if (self%do_grz) then
      _SET_ODE_(self%id_grztarget,-fpz(self,p,z))
   end if
   if (self%do_mort) then
      _SET_ODE_(self%id_morttarget,self%rzd*z)
   end if
   if (self%do_exc) then
      _SET_ODE_(self%id_exctarget,self%rzn*z)
   end if

   ! Leave spatial loops (if any)
   _LOOP_END_

   end subroutine do
!EOC

!-----------------------------------------------------------------------
!BOP
!
! !IROUTINE: Right hand sides of NPZD model exporting production/destruction matrices
!
! !INTERFACE:
   subroutine do_ppdd(self,_ARGUMENTS_DO_PPDD_)
!
! !INPUT PARAMETERS:
   class (type_examples_npzd_zoo), intent(in)     :: self
   _DECLARE_ARGUMENTS_DO_PPDD_
!
! !LOCAL VARIABLES:
   real(rk)                   :: p,z
!EOP
!-----------------------------------------------------------------------
!BOC
   ! Enter spatial loops (if any)
   _LOOP_BEGIN_

   ! Retrieve current (local) state variable values.
   _GET_(self%id_z,z)         ! zooplankton
   _GET_(self%id_grztarget,p) ! phytoplankton

   ! Assign destruction rates to different elements of the destruction matrix.
   ! By assigning with _SET_DD_SYM_ [as opposed to _SET_DD_], assignments to dd(i,j)
   ! are automatically assigned to pp(j,i) as well.
!  _SET_DD_SYM_(self%id_z,self%id_n,self%rzn*z)             ! szn
!  _SET_DD_SYM_(self%id_z,self%id_d,self%rzd*z)             ! szd

   ! If an externally maintained DIC pool is present, change the DIC pool according to the
   ! the change in nutrients (assuming constant C:N ratio)
!   dn = 1.0
!   if (self%use_phy) _SET_PP_(self%id_phy,self%id_phy,self%phy_per_n*dn)

   ! Set temporal derivatives
    _SET_DD_(self%id_z,self%id_z, fpz(self,p,z) )
    _SET_DD_(self%id_z,self%id_z,-self%rzn*z    )
    _SET_DD_(self%id_z,self%id_z, self%rzd*z    )

   ! If an externally maintained DIC pool is present, change the DIC pool according to the
   ! the change in nutrients (assuming constant C:N ratio)
   if (self%do_grz) then
      _SET_PP_(self%id_grztarget,self%id_grztarget,-fpz(self,p,z))
   end if
   if (self%do_mort) then
      _SET_PP_(self%id_morttarget,self%id_grztarget,self%rzd*z)
   end if
   if (self%do_exc) then
      _SET_PP_(self%id_exctarget,self%id_grztarget,self%rzn*z)
   end if

   ! Leave spatial loops (if any)
   _LOOP_END_

   end subroutine do_ppdd
!EOC

!-----------------------------------------------------------------------
!BOP
!
! !IROUTINE: Ivlev formulation for zooplankton grazing on phytoplankton
!
! !INTERFACE:
   pure real(rk) function fpz(self,p,z)
!
! !DESCRIPTION:
! Here, the classical Ivlev formulation for zooplankton grazing on
! phytoplankton is formulated.
!
! !INPUT PARAMETERS:
   class (type_examples_npzd_zoo), intent(in) :: self
<<<<<<< HEAD
   real(rk),                      intent(in) :: p,z
=======
   real(rk),                       intent(in) :: p,z
>>>>>>> af7b3d55
!
! !REVISION HISTORY:
!  Original author(s): Hans Burchard, Karsten Bolding
!
!EOP
!-----------------------------------------------------------------------
!BOC
   fpz = self%gmax*(_ONE_-exp(-self%iv*self%iv*p*p))*(z+self%z0)

   end function fpz
!EOC
!-----------------------------------------------------------------------

   end module fabm_examples_npzd_zoo

!-----------------------------------------------------------------------
! Copyright by the GOTM-team under the GNU Public License - www.gnu.org
!-----------------------------------------------------------------------

#endif<|MERGE_RESOLUTION|>--- conflicted
+++ resolved
@@ -237,11 +237,7 @@
 !
 ! !INPUT PARAMETERS:
    class (type_examples_npzd_zoo), intent(in) :: self
-<<<<<<< HEAD
-   real(rk),                      intent(in) :: p,z
-=======
    real(rk),                       intent(in) :: p,z
->>>>>>> af7b3d55
 !
 ! !REVISION HISTORY:
 !  Original author(s): Hans Burchard, Karsten Bolding
