--- conflicted
+++ resolved
@@ -146,7 +146,14 @@
       procedure :: do_surface => external_surface_flux_do_surface
    end type
 
-<<<<<<< HEAD
+   type,extends(type_base_model) :: type_interior_source
+      type (type_state_variable_id) :: id_target
+      type (type_dependency_id)     :: id_source
+   contains
+      procedure :: initialize => interior_source_initialize
+      procedure :: do         => interior_source_do
+   end type
+
    type,extends(type_base_model) :: type_source_copier
       type (type_dependency_id)         :: id_sms
       type (type_aggregate_variable_id) :: id_target_sms
@@ -157,20 +164,6 @@
    type,extends(type_base_model) :: type_bottom_flux_copier
       type (type_horizontal_aggregate_variable_id) :: id_target_flux
       type (type_horizontal_dependency_id)         :: id_flux
-=======
-   type,extends(type_base_model) :: type_interior_source
-      type (type_state_variable_id) :: id_target
-      type (type_dependency_id)     :: id_source
-   contains
-      procedure :: initialize => interior_source_initialize
-      procedure :: do         => interior_source_do
-   end type
-
-   type,extends(type_base_model) :: type_flux_copier
-      type (type_state_variable_id)        :: id_target
-      type (type_dependency_id)            :: id_sms
-      type (type_horizontal_dependency_id) :: id_bottom_flux, id_surface_flux
->>>>>>> 2f0c9f5e
    contains
       procedure :: do_bottom  => bottom_flux_copier_do_bottom
    end type
@@ -307,7 +300,7 @@
 
       !call self%register_diagnostic_variable(self%id_output,'result',self%units,'result',output=self%result_output) !,act_as_state_variable=iand(self%access,access_set_source)/=0)
       call self%add_interior_variable('result', self%units, 'result', 0.0_rk, output=self%result_output, write_index=self%id_output%sum_index, link=self%id_output%link)
-      self%id_output%link%target%prefill = prefill_missing_value
+      self%id_output%link%target%prefill = prefill_constant
 
       if (iand(self%access,access_set_source)/=0) then
          ! NB this does not function yet (hence the commented out act_as_state_variable above)
@@ -629,7 +622,7 @@
       end do
       !call self%register_diagnostic_variable(self%id_output,'result',self%units,'result',output=self%result_output,source=source_do_horizontal)
       call self%add_horizontal_variable('result', self%units, 'result', 0.0_rk, output=self%result_output, write_index=self%id_output%horizontal_sum_index, link=self%id_output%link, source=source_do_horizontal)
-      self%id_output%link%target%prefill = prefill_missing_value
+      self%id_output%link%target%prefill = prefill_constant
    end subroutine
 
    subroutine horizontal_weighted_sum_after_coupling(self)
