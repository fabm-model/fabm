--- conflicted
+++ resolved
@@ -1091,23 +1091,19 @@
       class (type_external_surface_flux), pointer :: sfl_copier
 
       allocate(copier)
-<<<<<<< HEAD
-      call source_model%add_child(copier, 'redirect_'//trim(source_variable%link%name)//'_sources', configunit=-1)
-=======
       call source_model%add_child(copier, '*', configunit=-1)
->>>>>>> cce21dc5
       if (present(scale_factor)) copier%scale_factor = scale_factor
       call copier%request_coupling(copier%target, target_variable)
       call copier%request_coupling(copier%id_source, trim(source_variable%link%target%name)//'_sms_tot')
 
       allocate(bfl_copier)
-      call source_model%add_child(bfl_copier, 'redirect_'//trim(source_variable%link%name)//'_bottom_flux', configunit=-1)
+      call source_model%add_child(bfl_copier, '*', configunit=-1)
       if (present(scale_factor)) bfl_copier%scale_factor = scale_factor
       call bfl_copier%request_coupling(bfl_copier%target, target_variable)
       call bfl_copier%request_coupling(bfl_copier%id_flux, trim(source_variable%link%target%name)//'_bfl_tot')
 
       allocate(sfl_copier)
-      call source_model%add_child(sfl_copier, 'redirect_'//trim(source_variable%link%name)//'_surface_flux', configunit=-1)
+      call source_model%add_child(sfl_copier, '*', configunit=-1)
       if (present(scale_factor)) sfl_copier%scale_factor = scale_factor
       call sfl_copier%request_coupling(sfl_copier%target, target_variable)
       call sfl_copier%request_coupling(sfl_copier%id_flux, trim(source_variable%link%target%name)//'_sfl_tot')
@@ -1125,21 +1121,13 @@
       select case (source_variable%link%target%domain)
       case (domain_bottom)
          allocate(bottom_copier)
-<<<<<<< HEAD
-         call source_model%add_child(bottom_copier, 'redirect_'//trim(source_variable%link%name)//'_fluxes', configunit=-1)
-=======
          call source_model%add_child(bottom_copier, '*', configunit=-1)
->>>>>>> cce21dc5
          if (present(scale_factor)) bottom_copier%scale_factor = scale_factor
          call bottom_copier%request_coupling(bottom_copier%target, target_variable)
          call bottom_copier%request_coupling(bottom_copier%id_flux, trim(source_variable%link%target%name)//'_sms_tot')
       case (domain_surface)
          allocate(surface_copier)
-<<<<<<< HEAD
-         call source_model%add_child(surface_copier, 'redirect_'//trim(source_variable%link%name)//'_fluxes', configunit=-1)
-=======
          call source_model%add_child(surface_copier, '*', configunit=-1)
->>>>>>> cce21dc5
          if (present(scale_factor)) surface_copier%scale_factor = scale_factor
          call surface_copier%request_coupling(surface_copier%target, target_variable)
          call surface_copier%request_coupling(surface_copier%id_flux, trim(source_variable%link%target%name)//'_sms_tot')
