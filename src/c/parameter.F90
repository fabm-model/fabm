module fabm_c_parameter

   use iso_c_binding, only: c_ptr, c_loc, c_char, c_int, C_NULL_CHAR

   use fabm_c_helper
<<<<<<< HEAD
   use fabm_types, only: attribute_length
=======
   use fabm_properties
   use fabm_types, only: attribute_length, rke
>>>>>>> c92f4a83
   use fabm_driver, only: driver
   use fabm_c
   use yaml_settings, only: type_scalar_value, format_real, format_integer
   use yaml_types, only: type_yaml_key_value_pair => type_key_value_pair, type_yaml_dictionary => type_dictionary, &
      type_yaml_error => type_error, type_yaml_node => type_node

   implicit none

contains

   subroutine reset_parameter(pmodel, index) bind(c)
      !DIR$ ATTRIBUTES DLLEXPORT :: reset_parameter
      type (c_ptr), value,   intent(in) :: pmodel
      integer(c_int), value, intent(in) :: index

      type (type_model_wrapper),    pointer :: model
      class (type_scalar_value),    pointer :: scalar_value
      type (type_yaml_key_value_pair),   pointer :: pair, previous_pair
      class (type_yaml_dictionary), pointer :: parent_node

      call c_f_pointer(pmodel, model)

      scalar_value => get_parameter_by_index(model%p%root, index)
      if (.not. associated(scalar_value%backing_store_node)) return

      select type (n => scalar_value%parent%backing_store_node)
      class is (type_yaml_dictionary)
         parent_node => n
      end select
      pair => parent_node%first
      previous_pair => null()
      do while (associated(pair))
         if (associated(pair%value, scalar_value%backing_store_node)) then
            if (associated(previous_pair)) then
               previous_pair%next => pair%next
            else
               parent_node%first => pair%next
            end if
            call pair%value%finalize()
            deallocate(pair%value)
            deallocate(pair)
            exit
         end if
         previous_pair => pair
         pair => pair%next
      end do

      ! Re-initialize the model using updated parameter values
      call reinitialize(model)
   end subroutine reset_parameter

   subroutine set_parameter(pmodel, name, value)
      type (c_ptr),                   intent(in) :: pmodel
      character(kind=c_char), target, intent(in) :: name(*)
<<<<<<< HEAD
      character(len=*),               intent(in) :: value
=======
      real(rke), value,               intent(in) :: value
>>>>>>> c92f4a83

      type (type_model_wrapper),       pointer :: model
      character(len=attribute_length), pointer :: pname
      integer                                  :: islash, n
      class (type_yaml_dictionary),    pointer :: instances, instance, parameters

      call c_f_pointer(pmodel, model)
      call c_f_pointer(c_loc(name), pname)

      n = index(pname, C_NULL_CHAR) - 1
      islash = index(pname, '/')

      instances => get_child_dictionary(model%p%settings%backing_store, 'instances')
      instance => get_child_dictionary(instances, pname(1:islash - 1))
      parameters => get_child_dictionary(instance, 'parameters')
      call parameters%set_string(pname(islash+1:n), value)

      ! Re-initialize the model using updated parameter values
      call reinitialize(model)

   contains

      function get_child_dictionary(parent, key) result(child)
         class (type_yaml_dictionary), intent(inout) :: parent
         character(len=*),             intent(in)    :: key
         class (type_yaml_dictionary), pointer :: child

         type(type_yaml_error), pointer :: yaml_error
         class(type_yamL_node), pointer :: child_node

         child => parent%get_dictionary(key,.false.,error=yaml_error)
         if (associated(yaml_error)) then
            call driver%fatal_error('set_parameter', trim(yaml_error%message))
            return
         end if
         if (.not. associated(child)) then
            allocate(child)
            call child%set_path(trim(parent%path) // '/' // trim(key))
            child_node => child
            call parent%set(key, child_node)
         end if
      end function

   end subroutine

   subroutine set_real_parameter(pmodel, name, value) bind(c)
      !DIR$ ATTRIBUTES DLLEXPORT :: set_real_parameter
      type (c_ptr),   value,          intent(in) :: pmodel
      character(kind=c_char), target, intent(in) :: name(*)
      real(c_double), value,          intent(in) :: value

      call set_parameter(pmodel, name, format_real(value))
   end subroutine set_real_parameter

   function get_real_parameter(pmodel, index, default) bind(c) result(value)
      !DIR$ ATTRIBUTES DLLEXPORT :: get_real_parameter
      type (c_ptr),   value, intent(in) :: pmodel
      integer(c_int), value, intent(in) :: index, default
      real(rke)                         :: value

      type (type_model_wrapper), pointer :: model
      class (type_scalar_value), pointer :: scalar_value

      call c_f_pointer(pmodel, model)
      scalar_value => get_parameter_by_index(model%p%root, index)
      select type (scalar_value)
      class is (type_real_setting)
         if (int2logical(default)) then
            value = scalar_value%default
         else
            value = scalar_value%pvalue / scalar_value%scale_factor
         end if
      class default
         call driver%fatal_error('get_real_parameter', 'not a real variable')
      end select
   end function get_real_parameter

   subroutine set_integer_parameter(pmodel, name, value) bind(c)
      !DIR$ ATTRIBUTES DLLEXPORT :: set_integer_parameter
      type (c_ptr),   value,          intent(in) :: pmodel
      character(kind=c_char), target, intent(in) :: name(*)
      integer(c_int), value,          intent(in) :: value

      call set_parameter(pmodel, name, format_integer(value))
   end subroutine set_integer_parameter

   function get_integer_parameter(pmodel, index, default) bind(c) result(value)
      !DIR$ ATTRIBUTES DLLEXPORT :: get_integer_parameter
      type (c_ptr),   value, intent(in) :: pmodel
      integer(c_int), value, intent(in) :: index, default
      integer(c_int)                    :: value

      type (type_model_wrapper), pointer :: model
      class (type_scalar_value), pointer :: scalar_value

      call c_f_pointer(pmodel, model)
      scalar_value => get_parameter_by_index(model%p%root, index)
      select type (scalar_value)
      class is (type_integer_setting)
         if (int2logical(default)) then
            value = scalar_value%default
         else
            value = scalar_value%pvalue
         end if
      class default
         call driver%fatal_error('get_integer_parameter', 'not an integer variable')
      end select
   end function get_integer_parameter

   subroutine set_logical_parameter(pmodel, name, value) bind(c)
      !DIR$ ATTRIBUTES DLLEXPORT :: set_logical_parameter
      type (c_ptr),  value,           intent(in) :: pmodel
      character(kind=c_char), target, intent(in) :: name(*)
      integer(c_int), value,          intent(in) :: value

      if (int2logical(value)) then
         call set_parameter(pmodel, name, 'true')
      else
         call set_parameter(pmodel, name, 'false')
      end if
   end subroutine set_logical_parameter

   function get_logical_parameter(pmodel, index, default) bind(c) result(value)
      !DIR$ ATTRIBUTES DLLEXPORT :: get_logical_parameter
      type (c_ptr),   value, intent(in) :: pmodel
      integer(c_int), value, intent(in) :: index, default
      integer(c_int)                    :: value

      type (type_model_wrapper), pointer :: model
      class (type_scalar_value), pointer :: scalar_value

      call c_f_pointer(pmodel, model)
      scalar_value => get_parameter_by_index(model%p%root, index)
      select type (scalar_value)
      class is (type_logical_setting)
         if (int2logical(default)) then
            value = scalar_value%default
         else
            value = scalar_value%pvalue
         end if
      class default
         call driver%fatal_error('get_logical_parameter', 'not a logical variable')
      end select
   end function get_logical_parameter

   subroutine set_string_parameter(pmodel, name, value) bind(c)
      !DIR$ ATTRIBUTES DLLEXPORT :: set_string_parameter
      type (c_ptr), value,            intent(in) :: pmodel
      character(kind=c_char), target, intent(in) :: name(*), value(*)

      character(len=attribute_length), pointer :: pvalue

      call c_f_pointer(c_loc(value), pvalue)
      call set_parameter(pmodel, name, pvalue(:index(pvalue, C_NULL_CHAR) - 1))
   end subroutine set_string_parameter

   subroutine get_string_parameter(pmodel, index, default, length, value) bind(c)
      !DIR$ ATTRIBUTES DLLEXPORT :: get_string_parameter
      type (c_ptr),   value, intent(in) :: pmodel
      integer(c_int), value, intent(in) :: index, default, length
      character(kind=c_char)            :: value(length)

      type (type_model_wrapper), pointer :: model
      class (type_scalar_value), pointer :: scalar_value

      call c_f_pointer(pmodel, model)
      scalar_value => get_parameter_by_index(model%p%root, index)
      select type (scalar_value)
      class is (type_string_setting)
         if (int2logical(default)) then
            call copy_to_c_string(scalar_value%default, value)
         else
            call copy_to_c_string(scalar_value%pvalue, value)
         end if
      class default
         call driver%fatal_error('get_string_parameter', 'not a string variable')
      end select
   end subroutine get_string_parameter

end module<|MERGE_RESOLUTION|>--- conflicted
+++ resolved
@@ -3,12 +3,7 @@
    use iso_c_binding, only: c_ptr, c_loc, c_char, c_int, C_NULL_CHAR
 
    use fabm_c_helper
-<<<<<<< HEAD
-   use fabm_types, only: attribute_length
-=======
-   use fabm_properties
    use fabm_types, only: attribute_length, rke
->>>>>>> c92f4a83
    use fabm_driver, only: driver
    use fabm_c
    use yaml_settings, only: type_scalar_value, format_real, format_integer
@@ -63,11 +58,7 @@
    subroutine set_parameter(pmodel, name, value)
       type (c_ptr),                   intent(in) :: pmodel
       character(kind=c_char), target, intent(in) :: name(*)
-<<<<<<< HEAD
       character(len=*),               intent(in) :: value
-=======
-      real(rke), value,               intent(in) :: value
->>>>>>> c92f4a83
 
       type (type_model_wrapper),       pointer :: model
       character(len=attribute_length), pointer :: pname
