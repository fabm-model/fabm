--- conflicted
+++ resolved
@@ -10,16 +10,10 @@
    use fabm, only: type_fabm_model, type_fabm_variable, fabm_get_version, status_start_done, fabm_create_model
    use fabm_types, only: rke, attribute_length, type_model_list_node, type_base_model, &
                          factory, type_link, type_link_list, type_internal_variable, type_variable_list, type_variable_node, &
-<<<<<<< HEAD
-                         domain_interior, domain_horizontal, domain_scalar, get_free_unit
-   use fabm_driver, only: type_base_driver, driver
-=======
-                         domain_interior, domain_horizontal, domain_scalar, &
+                         domain_interior, domain_horizontal, domain_scalar, get_free_unit, &
                          type_interior_standard_variable, type_horizontal_standard_variable
    use fabm_driver, only: type_base_driver, driver
-   use fabm_properties, only: type_property, type_property_dictionary
    use fabm_c_variable, only: type_standard_variable_wrapper
->>>>>>> c92f4a83
    use fabm_python_helper
    use fabm_c_helper
    use yaml_settings, only: type_settings, type_key_value_pair, type_scalar_value, type_real_setting, type_integer_setting, &
@@ -78,9 +72,6 @@
       call copy_to_c_string(string, version_string)
    end subroutine get_version
 
-<<<<<<< HEAD
-   subroutine get_driver_settings(ndim, idepthdim) bind(c)
-=======
    subroutine set_log_callback(cb) bind(c)
       !DIR$ ATTRIBUTES DLLEXPORT :: set_log_callback
       type(c_funptr), intent(in), value :: cb
@@ -88,7 +79,6 @@
    end subroutine
 
    subroutine get_driver_settings(ndim, idepthdim, has_mask) bind(c)
->>>>>>> c92f4a83
       !DIR$ ATTRIBUTES DLLEXPORT :: get_driver_settings
       integer(c_int), intent(out) :: ndim, idepthdim, has_mask
 
@@ -136,7 +126,6 @@
       ptr = c_loc(model)
    end function create_model
 
-<<<<<<< HEAD
    subroutine save_settings(pmodel, path, display) bind(c)
       !DIR$ ATTRIBUTES DLLEXPORT :: save_settings
       type (c_ptr), value,            intent(in) :: pmodel
@@ -150,7 +139,7 @@
       call c_f_pointer(c_loc(path), ppath)
       call model%p%settings%save(ppath(:index(ppath, C_NULL_CHAR) - 1), unit=get_free_unit(), display=display)
    end subroutine
-=======
+
 #  if _FABM_DIMENSION_COUNT_ > 0
    subroutine set_domain_start(pmodel _POSTARG_LOCATION_) bind(c)
       !DIR$ ATTRIBUTES DLLEXPORT :: set_domain_start
@@ -192,7 +181,6 @@
       call model%p%set_mask(horizontal_mask)
    end subroutine
 #endif
->>>>>>> c92f4a83
 
    subroutine reinitialize(model)
       type (type_model_wrapper), intent(inout) :: model
@@ -579,8 +567,8 @@
 
    subroutine link_interior_data(pmodel, pvariable, dat) bind(c)
       !DIR$ ATTRIBUTES DLLEXPORT :: link_interior_data
-      type (c_ptr), intent(in), value  :: pmodel
-      type (c_ptr), intent(in), value  :: pvariable
+      type (c_ptr),   intent(in), value  :: pmodel
+      type (c_ptr),   intent(in), value  :: pvariable
       real(rke),    intent(in), target :: dat(*)
 
       type (type_model_wrapper),          pointer :: model
@@ -595,12 +583,12 @@
 
    subroutine link_horizontal_data(pmodel, pvariable, dat) bind(c)
       !DIR$ ATTRIBUTES DLLEXPORT :: link_horizontal_data
-      type (c_ptr), intent(in), value  :: pmodel
-      type (c_ptr), intent(in), value  :: pvariable
+      type (c_ptr),   intent(in), value  :: pmodel
+      type (c_ptr),   intent(in), value  :: pvariable
       real(rke),    intent(in), target :: dat(*)
 
-      type (type_model_wrapper),                pointer :: model
-      type (type_internal_variable),            pointer :: variable
+      type (type_model_wrapper),                     pointer :: model
+      type (type_internal_variable),                 pointer :: variable
       real(rke) _ATTRIBUTES_GLOBAL_HORIZONTAL_, pointer :: horizontal_data
 
       call c_f_pointer(pmodel, model)
@@ -611,8 +599,8 @@
 
    subroutine link_scalar(pmodel, pvariable, dat) bind(c)
       !DIR$ ATTRIBUTES DLLEXPORT :: link_scalar
-      type (c_ptr), intent(in), value  :: pmodel
-      type (c_ptr), intent(in), value  :: pvariable
+      type (c_ptr),   intent(in), value  :: pmodel
+      type (c_ptr),   intent(in), value  :: pvariable
       real(rke),    intent(in), target :: dat(*)
 
       type (type_model_wrapper),     pointer :: model
@@ -631,7 +619,7 @@
       integer(c_int), intent(in), value  :: index
       real(rke),      intent(in), target :: dat(*)
 
-      type (type_model_wrapper),     pointer :: model
+      type (type_model_wrapper),          pointer :: model
       real(rke) _ATTRIBUTES_GLOBAL_, pointer :: dat_
 
       call c_f_pointer(pmodel, model)
@@ -646,7 +634,7 @@
       integer(c_int), intent(in), value  :: index
       real(rke),      intent(in), target :: dat(*)
 
-      type (type_model_wrapper),                pointer :: model
+      type (type_model_wrapper),                     pointer :: model
       real(rke) _ATTRIBUTES_GLOBAL_HORIZONTAL_, pointer :: dat_
 
       call c_f_pointer(pmodel, model)
@@ -661,7 +649,7 @@
       integer(c_int), intent(in), value  :: index
       real(rke),      intent(in), target :: dat(*)
 
-      type (type_model_wrapper),                pointer :: model
+      type (type_model_wrapper),                     pointer :: model
       real(rke) _ATTRIBUTES_GLOBAL_HORIZONTAL_, pointer :: dat_
 
       call c_f_pointer(pmodel, model)
@@ -1027,9 +1015,6 @@
       if (associated(pvalue)) ptr = c_loc(pvalue)
    end function get_horizontal_diagnostic_data
 
-<<<<<<< HEAD
-   subroutine finalize(model)
-=======
    function get_standard_variable_data(pmodel, pstandard_variable, horizontal) result(ptr) bind(c)
       !DIR$ ATTRIBUTES DLLEXPORT :: get_standard_variable_data
       type (c_ptr),   intent(in), value :: pmodel, pstandard_variable
@@ -1072,8 +1057,7 @@
       end select
    end subroutine require_data
 
-   subroutine finalize(model, keep_forced)
->>>>>>> c92f4a83
+   subroutine finalize(model)
       type (type_model_wrapper), intent(inout) :: model
 
       call model%p%finalize()
