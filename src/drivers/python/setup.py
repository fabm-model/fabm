<<<<<<< HEAD
import io
import os.path
from setuptools import setup
=======
import os
import subprocess
import io
import shutil
from setuptools import setup, Extension
from setuptools.command.build_ext import build_ext
>>>>>>> c92f4a83

try:
    import wheel.bdist_wheel
    class bdist_wheel(wheel.bdist_wheel.bdist_wheel):
        def finalize_options(self):
            wheel.bdist_wheel.bdist_wheel.finalize_options(self)
            self.root_is_pure = False
        def get_tag(self):
            python, abi, plat = wheel.bdist_wheel.bdist_wheel.get_tag(self)
            python, abi = 'py2.py3', 'none'
            return python, abi, plat
except ImportError:
    raise Exception('wheel must be installed to build pyfabm. Try "python -m pip install wheel".')

def readme():
    with io.open(os.path.join(os.path.dirname(__file__), 'README.rst'), 'r') as f:
        return f.read()

class CMakeExtension(Extension):
    def __init__(self, name, sourcedir='', *cmake_args):
        Extension.__init__(self, name, sources=[])
        self.sourcedir = os.path.abspath(sourcedir)
        self.cmake_args = cmake_args

class CMakeBuild(build_ext):
    user_options = build_ext.user_options + [
        ('cmake-opts=', None, 'additional options to pass to cmake'),
        ('fabm-base=', None, 'path to FABM source directory')
    ]

    def run(self):
        for ext in self.extensions:
            self.build_extension(ext)

    def initialize_options(self):
        build_ext.initialize_options(self)
        self.cmake_opts = None
        self.fabm_base = os.path.abspath('../..')

    def build_extension(self, ext):
        if not os.path.isdir(self.build_temp):
            os.makedirs(self.build_temp)

        ext_path = self.get_ext_fullpath(ext.name)
        libname = ext.name.rsplit('.', 1)[-1]

        # Directory where your build output should go
        install_prefix = os.path.abspath(os.path.dirname(ext_path))

        # Temporary directory where all intermediate build files should go.
        build_dir = os.path.join(self.build_temp, ext.name)
        if self.force and os.path.isdir(build_dir):
            print('Emptying existing build directory %s' % build_dir)
            shutil.rmtree(build_dir)
        if not os.path.isdir(build_dir):
            os.makedirs(build_dir)

        build_type = 'Debug' if self.debug else 'Release'
        cmake_args = list(ext.cmake_args) + ['-DCMAKE_BUILD_TYPE=%s' % build_type]
        if self.cmake_opts is not None:
            cmake_args += self.cmake_opts.split(' ')
        if self.compiler is not None:
            cmake_args.append('-DCMAKE_Fortran_COMPILER=%s' % self.compiler)
        subprocess.check_call(['cmake', ext.sourcedir, '-DPYFABM_NAME=%s' % libname, '-DPYFABM_DIR=%s' % install_prefix, '-DFABM_BASE=%s' % self.fabm_base] + cmake_args, cwd=build_dir)
        subprocess.check_call(['cmake', '--build', '.', '--config', build_type], cwd=build_dir)

setup(
    name='pyfabm',
    version='1.0.4',
    description='Python driver for FABM',
    long_description=readme(),
    long_description_content_type='text/x-rst',
    url='https://github.com/fabm-model/fabm/tree/master/src/drivers/python',
    author='Jorn Bruggeman',
    author_email='jorn@bolding-bruggeman.com',
    license='GPL',
    entry_points={
        'console_scripts': [
            'fabm_complete_yaml=pyfabm.utils.fabm_complete_yaml:main',
            'fabm_configuration_gui=pyfabm.utils.fabm_configuration_gui:main',
            'fabm_describe_model=pyfabm.utils.fabm_describe_model:main',
            'fabm_evaluate=pyfabm.utils.fabm_evaluate:main',
            'fabm_stress_test=pyfabm.utils.fabm_stress_test:main',
        ]
    },
    packages=['pyfabm', 'pyfabm/utils'],
    ext_modules=[CMakeExtension('pyfabm.fabm_0d', '.'), CMakeExtension('pyfabm.fabm_1d', '.', '-DPYFABM_DIM_COUNT=1')],
    cmdclass={'bdist_wheel': bdist_wheel, 'build_ext': CMakeBuild},
    zip_safe=False
)

<|MERGE_RESOLUTION|>--- conflicted
+++ resolved
@@ -1,15 +1,9 @@
-<<<<<<< HEAD
-import io
-import os.path
-from setuptools import setup
-=======
 import os
 import subprocess
 import io
 import shutil
 from setuptools import setup, Extension
 from setuptools.command.build_ext import build_ext
->>>>>>> c92f4a83
 
 try:
     import wheel.bdist_wheel
