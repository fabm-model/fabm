#include "fabm_driver.h"

#define _FABM_BGC_BACKWARD_COMPATIBILITY_
!-----------------------------------------------------------------------
!BOP
!
! !MODULE: fabm_types --- Derived types and procedures for use by biogeochemical modules
!
! !INTERFACE:
   module fabm_types
!
! !DESCRIPTION:
! This module contains the derived types and procedures that are used for communication between
! biogeochemical models and FABM. This module provides types for storing model data (e.g.,
! metadata for variables and parameters), and logic for registration of model objects
! (state and diagnostic variables), retrieval of model settings (parameter values) and coupling.
!
! !USES:
   use fabm_standard_variables
   use fabm_properties
   use fabm_driver
!
   implicit none
!
!  default: all is private.
   private
!
! !PUBLIC MEMBER FUNCTIONS:
!
   ! Base data type for biogeochemical models.
   public type_base_model

   ! Collection with standard variables (e.g., temperature, practical_salinity)
   public standard_variables
   public type_base_standard_variable, type_bulk_standard_variable

   ! Variable identifier types used by biogeochemical models
   public type_variable_id
   public type_diagnostic_variable_id
   public type_horizontal_diagnostic_variable_id
   public type_state_variable_id
   public type_surface_state_variable_id
   public type_bottom_state_variable_id
   public type_dependency_id
   public type_horizontal_dependency_id
   public type_global_dependency_id
   public type_aggregate_variable_id, type_horizontal_aggregate_variable_id

   ! Data types and procedures for variable management - used by FABM internally only.
   public type_link, type_link_list, type_variable_node, type_variable_set, type_variable_list
   public type_internal_variable
   public type_cache

   public type_model_list,type_model_list_node

   public get_free_unit
   public get_safe_name
   public source2string

   public type_expression, type_bulk_expression, type_horizontal_expression

   public get_aggregate_variable_access, type_aggregate_variable_access, type_contribution
   public time_treatment2output,output2time_treatment

   public type_coupling_task

! !PUBLIC DATA MEMBERS:
!
   integer, parameter, public :: attribute_length = 256

   integer, parameter, public :: rk = _FABM_REAL_KIND_

   integer, parameter, public :: domain_interior   = 4, &
                                 domain_horizontal = 8, &
                                 domain_scalar     = 16, &
                                 domain_bottom     = 9, &
                                 domain_surface    = 10

   integer, parameter, public :: source_unknown                  =  0, &
                                 source_do                       =  1, &
                                 source_do_column                =  2, &
                                 source_do_horizontal            =  3, &
                                 source_do_bottom                =  4, &
                                 source_do_surface               =  5, &
                                 source_none                     =  6, &
                                 source_get_vertical_movement    =  7, &
                                 source_initialize_state         =  8, &
                                 source_initialize_surface_state =  9, &
                                 source_initialize_bottom_state  = 10, &
                                 source_check_state              = 11, &
                                 source_check_surface_state      = 12, &
                                 source_check_bottom_state       = 13, &
                                 source_get_light_extinction     = 14, &
                                 source_get_drag                 = 15, &
                                 source_get_albedo               = 16

   integer, parameter, public :: presence_internal          = 1, &
                                 presence_external_required = 2, &
                                 presence_external_optional = 6

   integer, parameter, public :: prefill_none           = 0, &
                                 prefill_constant       = 1, &
                                 prefill_previous_value = 2

   integer, parameter, public :: access_none       = 0, &
                                 access_read       = 1, &
                                 access_set_source = 2, &
                                 access_state      = ior(access_read,access_set_source)

   integer, parameter, public :: store_index_none      = 0
   integer, parameter, public :: store_index_requested = 1

   integer, parameter, public :: operator_assign = 0, &
                                 operator_add    = 1
!
! !PUBLIC TYPES:
!
   integer, parameter, public :: output_none                 = 0, &
                                 output_instantaneous        = 1, &
                                 output_time_integrated      = 2, &
                                 output_time_step_averaged   = 4, &
                                 output_time_step_integrated = 8

   ! For pre 2014-01 backward compatibility only (please use output_* instead)
   integer, parameter, public :: time_treatment_last            = 0, &
                                 time_treatment_integrated      = 1, &
                                 time_treatment_averaged        = 2, &
                                 time_treatment_step_integrated = 3

   ! ====================================================================================================
   ! Data types for pointers to variable values.
   ! ====================================================================================================

   type type_integer_pointer
      integer,pointer :: p => null()
   end type

   type type_real_pointer
      real(rk),pointer :: p => null()
   end type

   type type_real_pointer_set
      type (type_real_pointer),allocatable :: pointers(:)
   contains
      procedure :: append    => real_pointer_set_append
      procedure :: extend    => real_pointer_set_extend
      procedure :: set_value => real_pointer_set_set_value
   end type

   type type_integer_pointer_set
      type (type_integer_pointer),allocatable :: pointers(:)
      integer                                 :: value = -1
   contains
      procedure :: append      => integer_pointer_set_append
      procedure :: extend      => integer_pointer_set_extend
      procedure :: set_value   => integer_pointer_set_set_value
      procedure :: is_empty    => integer_pointer_set_is_empty
      procedure :: copy_values => integer_pointer_set_copy_values
      procedure :: clear       => integer_pointer_set_clear
   end type

   type type_coupling_task
      type (type_link), pointer                   :: slave       => null()
      character(len=attribute_length)             :: master_name = ''
      class (type_base_standard_variable),pointer :: master_standard_variable => null()
      logical                                     :: user_specified = .false.
      integer                                     :: domain = domain_interior
      class (type_coupling_task), pointer         :: previous    => null()
      class (type_coupling_task), pointer         :: next        => null()
   end type

   type type_coupling_task_list
      class (type_coupling_task),pointer :: first => null()
      logical                            :: includes_custom = .false.
   contains
      procedure :: remove => coupling_task_list_remove
      procedure :: add => coupling_task_list_add
      procedure :: add_object => coupling_task_list_add_object
   end type

   ! ====================================================================================================
   ! Variable identifiers used by biogeochemical models.
   ! ====================================================================================================

   type,abstract :: type_variable_id
      type (type_link), pointer :: link => null()
   end type

   type,extends(type_variable_id) :: type_aggregate_variable_id
      integer  :: sum_index = -1
   end type

   type,extends(type_variable_id) :: type_horizontal_aggregate_variable_id
      integer  :: horizontal_sum_index = -1
   end type

   type,extends(type_variable_id) :: type_state_variable_id
      integer  :: index              = -1
      integer  :: state_index        = -1
      !integer  :: sms_index          = -1
      !integer  :: surface_flux_index = -1
      !integer  :: bottom_flux_index  = -1
      integer  :: movement_index     = -1
      real(rk) :: background         = 0.0_rk
      type (type_aggregate_variable_id) :: sms
      type (type_horizontal_aggregate_variable_id) :: surface_flux
      type (type_horizontal_aggregate_variable_id) :: bottom_flux
   end type

   type,extends(type_variable_id) :: type_bottom_state_variable_id
      integer  :: horizontal_index   = -1
      integer  :: bottom_sms_index   = -1
      integer  :: bottom_state_index = -1
      real(rk) :: background         = 0.0_rk
   end type

   type,extends(type_variable_id) :: type_surface_state_variable_id
      integer  :: horizontal_index    = -1
      integer  :: surface_sms_index   = -1
      integer  :: surface_state_index = -1
      real(rk) :: background          = 0.0_rk
   end type

   type,extends(type_variable_id) :: type_diagnostic_variable_id
      integer :: diag_index = -1
   end type

   type,extends(type_variable_id) :: type_horizontal_diagnostic_variable_id
      integer :: horizontal_diag_index = -1
   end type

   type,extends(type_variable_id) :: type_dependency_id
      integer  :: index      = -1
      real(rk) :: background = 0.0_rk
   end type

   type,extends(type_variable_id) :: type_horizontal_dependency_id
      integer  :: horizontal_index = -1
      real(rk) :: background       = 0.0_rk
   end type

   type,extends(type_variable_id) :: type_global_dependency_id
      integer  :: global_index = -1
      real(rk) :: background   = 0.0_rk
   end type

#ifdef _FABM_BGC_BACKWARD_COMPATIBILITY_
   type,extends(type_variable_id),public :: type_conserved_quantity_id
      integer :: cons_index = -1
   end type
#endif

   ! ====================================================================================================
   ! Derived types used internally to register contributions of variables to aggregate variables.
   ! ====================================================================================================

   type type_contribution
      type (type_bulk_standard_variable)  :: target
      real(rk)                            :: scale_factor = 1.0_rk
      logical                             :: include_background = .false.
      type (type_contribution),pointer    :: next => null()
   end type

   type type_contribution_list
      type (type_contribution),pointer :: first => null()
   contains
      procedure :: add => contribution_list_add
   end type

   type type_aggregate_variable_access
      type (type_bulk_standard_variable)             :: standard_variable
      integer                                        :: interior   = access_none
      integer                                        :: horizontal = access_none
      integer                                        :: bottom     = access_none
      integer                                        :: surface    = access_none
      type (type_aggregate_variable_access), pointer :: next       => null()
   end type

   type type_link_list
      type (type_link),pointer :: first => null()
   contains
      procedure :: append   => link_list_append
      procedure :: find     => link_list_find
      procedure :: count    => link_list_count
      procedure :: finalize => link_list_finalize
      procedure :: extend   => link_list_extend
   end type

   type type_variable_node
      type (type_internal_variable), pointer :: target => null()
      type (type_variable_node),     pointer :: next   => null()
   end type

   type type_variable_set
      type (type_variable_node), pointer :: first => null()
   contains
      procedure :: add      => variable_set_add
      procedure :: update   => variable_set_update
      procedure :: remove   => variable_set_remove
      procedure :: contains => variable_set_contains
      procedure :: finalize => variable_set_finalize
   end type

   type type_variable_list
      type (type_variable_node), pointer :: first => null()
      integer                            :: count = 0
   contains
      procedure :: append => variable_list_append
   end type

   ! ====================================================================================================
   ! Derived types used internally to store information on model variables and model references.
   ! ====================================================================================================

   type type_internal_variable
      character(len=attribute_length) :: name      = ''
      character(len=attribute_length) :: long_name = ''
      type (type_property_dictionary) :: properties
      character(len=attribute_length) :: units          = ''
      real(rk)                        :: minimum        = -1.e20_rk
      real(rk)                        :: maximum        =  1.e20_rk
      real(rk)                        :: missing_value  = -2.e20_rk
      real(rk)                        :: prefill_value  = -2.e20_rk
      real(rk)                        :: initial_value  = 0.0_rk
      integer                         :: output         = output_instantaneous
      integer                         :: presence       = presence_internal
      integer                         :: domain         = domain_interior
      integer                         :: source         = source_unknown
      integer                         :: prefill        = prefill_none
      integer                         :: write_operator = operator_assign
      class (type_base_model),pointer :: owner          => null()
      type (type_contribution_list)   :: contributions

      type (type_standard_variable_set) :: standard_variables

      logical :: fake_state_variable = .false.
      logical :: can_be_slave = .false.

      ! Only used for interior state variables:
      real(rk) :: vertical_movement         = 0.0_rk
      logical  :: no_precipitation_dilution = .false.
      logical  :: no_river_dilution         = .false.

      integer,pointer :: read_index  => null()
      integer,pointer :: write_index => null()
      integer         :: store_index = store_index_none
      logical         :: in_read_registry = .false.

      ! Collections to collect information from all coupled variables.
      type (type_integer_pointer_set) :: read_indices,state_indices,write_indices
      type (type_real_pointer_set)    :: background_values
      type (type_link_list)           :: sms_list,surface_flux_list,bottom_flux_list
      type (type_link),pointer        :: sms_sum => null(), surface_flux_sum => null(), bottom_flux_sum => null()
      type (type_link),pointer        :: movement_diagnostic => null()
<<<<<<< HEAD
      type (type_internal_variable),pointer :: write_owner => null()
      type (type_variable_set)        :: cowriters
=======
      type (type_link),pointer        :: sms                 => null()
      type (type_link),pointer        :: surface_flux        => null()
      type (type_link),pointer        :: bottom_flux         => null()
>>>>>>> 8c429511
   end type

   type type_link
      character(len=attribute_length)        :: name     = ''
      type (type_internal_variable), pointer :: target   => null()
      type (type_internal_variable), pointer :: original => null()
      type (type_link), pointer              :: next     => null()
   end type

   ! ====================================================================================================
   ! Types that describe custom expressions (arbitrary functions of one or more variables).
   ! ====================================================================================================

   type,abstract :: type_expression
      class (type_expression), pointer :: next        => null()
      character(len=attribute_length)  :: output_name = ''
      integer,pointer :: out => null()
   end type

   type,abstract,extends(type_expression) :: type_bulk_expression
      !type (type_interior_data_pointer),pointer :: out => null()
   end type

   type,abstract,extends(type_expression) :: type_horizontal_expression
      !type (type_horizontal_data_pointer),pointer :: out => null()
   end type

   ! ====================================================================================================
   ! Base model type, used by biogeochemical models to inherit from, and by external host to
   ! get variable lists and metadata.
   ! ====================================================================================================

   type type_model_list_node
      class (type_base_model),    pointer :: model => null()
      type (type_model_list_node),pointer :: next  => null()
   end type

   type type_model_list
      type (type_model_list_node),pointer :: first => null()
   contains
      procedure :: append     => model_list_append
      procedure :: extend     => model_list_extend
      procedure :: find_name  => model_list_find_name
      procedure :: find_model => model_list_find_model
      procedure :: count      => model_list_count
      procedure :: finalize   => model_list_finalize
      procedure :: print      => model_list_print
      generic   :: find       => find_name, find_model
   end type

   type type_reused_diagnostic
      integer :: read_index
      integer :: write_index
      integer :: source
   end type

   type type_base_model
      ! Flag determining whether the contents of the type are "frozen", i.e., they will not change anymore.
      logical :: frozen = .false.

      ! Flag determining whether this model was explciitly created by the user (e.g., by requesting it in a namelist or YAML file)
      logical :: user_created = .false.

      ! Pointers to linked models in the model tree.
      class (type_base_model),pointer :: parent => null()
      type (type_model_list)          :: children

      ! Model name and variable prefixes.
      character(len=attribute_length) :: name      = ''
      character(len=attribute_length) :: long_name = ''
      character(len=attribute_length) :: type_name = ''

      ! Models constituents: links to variables, coupling requests, parameters, expressions
      type (type_link_list) :: links
      type (type_aggregate_variable_access),pointer :: first_aggregate_variable_access => null()

      type (type_hierarchical_dictionary) :: couplings
      type (type_hierarchical_dictionary) :: parameters

      class (type_expression), pointer :: first_expression => null()

      type (type_coupling_task_list) :: coupling_task_list

      real(rk) :: dt = 1.0_rk

      logical :: check_conservation = .false.
   contains

      ! Procedure for adding child models [during initialization only]
      procedure :: add_child

      ! Procedures for adding variables [during initialization only]
      procedure :: add_interior_variable
      procedure :: add_horizontal_variable
      procedure :: add_scalar_variable
      procedure :: add_object

      ! Procedures for locating links, objects, models.
      procedure :: find_link
      procedure :: find_object
      procedure :: find_model

      ! Procedures for requesting coupling between variables
      procedure :: request_coupling_for_link
      procedure :: request_coupling_for_name
      procedure :: request_coupling_for_id
      procedure :: request_standard_coupling_for_link
      procedure :: request_standard_coupling_for_id
      generic   :: request_coupling => request_coupling_for_link,request_coupling_for_name,request_coupling_for_id, &
                                       request_standard_coupling_for_link,request_standard_coupling_for_id

      ! Procedures that may be used to query parameter values during initialization.
      procedure :: get_real_parameter
      procedure :: get_integer_parameter
      procedure :: get_logical_parameter
      procedure :: get_string_parameter
      generic :: get_parameter => get_real_parameter,get_integer_parameter,get_logical_parameter,get_string_parameter

      procedure :: set_variable_property_real
      procedure :: set_variable_property_integer
      procedure :: set_variable_property_logical
      generic   :: set_variable_property => set_variable_property_real,set_variable_property_integer,set_variable_property_logical

      procedure :: add_interior_state_variable_to_aggregate_variable
      procedure :: add_bottom_state_variable_to_aggregate_variable
      procedure :: add_surface_state_variable_to_aggregate_variable
      procedure :: add_interior_diagnostic_variable_to_aggregate_variable
      procedure :: add_horizontal_diagnostic_variable_to_aggregate_variable
      generic :: add_to_aggregate_variable => add_interior_state_variable_to_aggregate_variable, &
                                              add_bottom_state_variable_to_aggregate_variable, &
                                              add_surface_state_variable_to_aggregate_variable, &
                                              add_interior_diagnostic_variable_to_aggregate_variable, &
                                              add_horizontal_diagnostic_variable_to_aggregate_variable

      ! Procedures that may be used to register model variables and dependencies during initialization.
      procedure :: register_source
      procedure :: register_surface_flux
      procedure :: register_bottom_flux

      procedure :: register_interior_state_variable
      procedure :: register_bottom_state_variable
      procedure :: register_surface_state_variable

      procedure :: register_interior_diagnostic_variable
      procedure :: register_horizontal_diagnostic_variable

      procedure :: register_named_interior_dependency
      procedure :: register_standard_interior_dependency
      procedure :: register_named_horizontal_dependency
      procedure :: register_standard_horizontal_dependency
      procedure :: register_standard_interface_dependency
      procedure :: register_named_global_dependency
      procedure :: register_standard_global_dependency
      procedure :: register_named_interior_dependency_old
      procedure :: register_named_horizontal_dependency_old
      procedure :: register_named_global_dependency_old

      generic :: register_interior_dependency   => register_named_interior_dependency, register_standard_interior_dependency, &
                                                   register_named_interior_dependency_old
      generic :: register_horizontal_dependency => register_named_horizontal_dependency, register_standard_horizontal_dependency, &
                                                   register_standard_interface_dependency, register_named_horizontal_dependency_old
      generic :: register_global_dependency     => register_named_global_dependency, register_standard_global_dependency, &
                                                   register_named_global_dependency_old

      procedure :: register_interior_state_dependency_ex
      procedure :: register_bottom_state_dependency_ex
      procedure :: register_surface_state_dependency_ex
      procedure :: register_standard_interior_state_dependency
      procedure :: register_standard_bottom_state_dependency
      procedure :: register_standard_surface_state_dependency
      procedure :: register_interior_state_dependency_old
      procedure :: register_bottom_state_dependency_old
      procedure :: register_surface_state_dependency_old

      generic :: register_interior_state_dependency => register_interior_state_dependency_ex, register_interior_state_dependency_old
      generic :: register_bottom_state_dependency => register_bottom_state_dependency_ex, register_bottom_state_dependency_old
      generic :: register_surface_state_dependency => register_surface_state_dependency_ex, register_surface_state_dependency_old

      procedure :: register_bulk_expression_dependency
      procedure :: register_horizontal_expression_dependency
      generic :: register_expression_dependency => register_bulk_expression_dependency,register_horizontal_expression_dependency

      generic :: register_state_variable      => register_interior_state_variable,register_bottom_state_variable, &
                                                 register_surface_state_variable
      generic :: register_diagnostic_variable => register_interior_diagnostic_variable,register_horizontal_diagnostic_variable
      generic :: register_dependency          => register_named_interior_dependency, register_standard_interior_dependency, &
                                                 register_named_interior_dependency_old, &
                                                 register_named_horizontal_dependency, register_standard_horizontal_dependency, &
                                                 register_standard_interface_dependency, register_named_horizontal_dependency_old, &
                                                 register_named_global_dependency, register_standard_global_dependency, &
                                                 register_named_global_dependency_old, &
                                                 register_bulk_expression_dependency, register_horizontal_expression_dependency
      generic :: register_state_dependency    => register_interior_state_dependency_ex,register_bottom_state_dependency_ex, &
                                                 register_surface_state_dependency_ex,register_interior_state_dependency_old, &
                                                 register_bottom_state_dependency_old,register_surface_state_dependency_old, &
                                                 register_standard_interior_state_dependency,register_standard_bottom_state_dependency, &
                                                 register_standard_surface_state_dependency

      ! ----------------------------------------------------------------------------------------------------
      ! Procedures below may be overridden by biogeochemical models to provide custom data or functionality.
      ! ----------------------------------------------------------------------------------------------------

      ! Model initialization.
      procedure :: initialize               => base_initialize
      procedure :: initialize_state         => base_initialize_state
      procedure :: initialize_surface_state => base_initialize_horizontal_state
      procedure :: initialize_bottom_state  => base_initialize_horizontal_state

      ! Providing process rates and diagnostics in pelagic, at surface, and at bottom.
      procedure :: do                       => base_do
      procedure :: do_bottom                => base_do_bottom
      procedure :: do_surface               => base_do_surface
      procedure :: do_horizontal            => base_do_horizontal
      procedure :: do_ppdd                  => base_do_ppdd
      procedure :: do_bottom_ppdd           => base_do_bottom_ppdd

      ! Advanced functionality: variable vertical movement and light attenuation, feedbacks to drag and albedo.
      procedure :: get_vertical_movement    => base_get_vertical_movement
      procedure :: get_light_extinction     => base_get_light_extinction
      procedure :: get_drag                 => base_get_drag
      procedure :: get_albedo               => base_get_albedo
      procedure :: get_light                => base_get_light

      ! Bookkeeping: calculate total of conserved quantities, check and repair model state.
      procedure :: check_state              => base_check_state
      procedure :: check_surface_state      => base_check_surface_state
      procedure :: check_bottom_state       => base_check_bottom_state
      procedure :: fatal_error              => base_fatal_error
      procedure :: log_message              => base_log_message
      procedure :: get_path                 => base_get_path

      ! Hooks called by FABM - usable by inheriting models
      procedure :: before_coupling => base_before_coupling
      procedure :: after_coupling  => base_after_coupling

#ifdef _FABM_BGC_BACKWARD_COMPATIBILITY_
      ! Pre 11 Dec 2015:
      procedure :: register_bulk_state_variable => register_interior_state_variable
      procedure :: register_bulk_diagnostic_variable => register_interior_diagnostic_variable
      procedure :: register_standard_bulk_state_dependency => register_standard_interior_state_dependency
      procedure :: register_bulk_state_dependency_old => register_interior_state_dependency_old
      procedure :: add_bulk_variable => add_interior_variable
      procedure :: register_named_bulk_dependency_old => register_named_interior_dependency_old
      generic :: register_bulk_dependency => register_named_interior_dependency, register_standard_interior_dependency, &
                                             register_named_interior_dependency_old

      procedure :: register_standard_conserved_quantity
      procedure :: register_custom_conserved_quantity
      generic :: register_conserved_quantity  => register_standard_conserved_quantity, register_custom_conserved_quantity

      procedure :: get_conserved_quantities => base_get_conserved_quantities
      procedure :: get_horizontal_conserved_quantities => base_get_horizontal_conserved_quantities

      ! For backward compatibility only - do not use these in new models!
      procedure :: do_benthos               => base_do_benthos           ! superseded by do_bottom
      procedure :: do_benthos_ppdd          => base_do_benthos_ppdd      ! superseded by do_bottom_ppdd
      procedure :: get_surface_exchange     => base_get_surface_exchange ! superseded by do_surface
#endif
   end type type_base_model

   ! ====================================================================================================
   ! Derived type for cache for all input/output during model calls.
   ! ====================================================================================================

   type type_cache
      ! Length of a single cache line [first dimension of any spatially explicit caches below]
      integer :: n = 1

      ! Read cache (separate interior, horizontal, scalar fields).
      real(rk),allocatable _DIMENSION_SLICE_PLUS_1_            :: read
      real(rk),allocatable _DIMENSION_HORIZONTAL_SLICE_PLUS_1_ :: read_hz
      real(rk),allocatable,dimension(:)                        :: read_scalar

      ! Write cache (separate interior, horizontal fields).
      real(rk),allocatable _DIMENSION_SLICE_PLUS_1_            :: write
      real(rk),allocatable _DIMENSION_HORIZONTAL_SLICE_PLUS_1_ :: write_hz

#ifdef _FABM_MASK_TYPE_
      ! Mask used to transfer data between persistent store and cache [pack/unpack]
      logical,allocatable _DIMENSION_SLICE_ :: mask
#endif
   end type type_cache

   ! ====================================================================================================
   ! Base type for a model object factory (generates a model object from a model name)
   ! An implementation of this type is provided in fabm_library.F90.
   ! Institutes or groups can create inherit from this type to create their own model factories,
   ! which then need to be added to the root factory in fabm_library.F90.
   ! This makes it possible to introduce a large number of new models with only two lines added
   ! in the FABM core.
   ! ====================================================================================================

   type,public :: type_version
      character(len=attribute_length) :: module_name    = ''
      character(len=attribute_length) :: version_string = ''
      type (type_version), pointer    :: next           => null()
   end type
   type (type_version),pointer,save,public :: first_module_version => null()

   type type_base_model_factory_node
      character(len=attribute_length)             :: prefix  = ''
      class (type_base_model_factory),    pointer :: factory => null()
      type (type_base_model_factory_node),pointer :: next    => null()
   end type

   type,public :: type_base_model_factory
      type (type_base_model_factory_node),pointer :: first_child => null()
      logical                                     :: initialized = .false.
   contains
      procedure :: initialize       => abstract_model_factory_initialize
      procedure :: add              => abstract_model_factory_add
      procedure :: create           => abstract_model_factory_create
      procedure :: register_version => abstract_model_factory_register_version
   end type

   class (type_base_model_factory),pointer,save,public :: factory => null()

!-----------------------------------------------------------------------

   contains

   subroutine base_initialize(self,configunit)
      class (type_base_model),intent(inout),target :: self
      integer,                intent(in)           :: configunit
   end subroutine

   subroutine base_initialize_state(self,_ARGUMENTS_INITIALIZE_STATE_)
      class (type_base_model), intent(in) :: self
      _DECLARE_ARGUMENTS_INITIALIZE_STATE_
   end subroutine

   subroutine base_initialize_horizontal_state(self,_ARGUMENTS_INITIALIZE_HORIZONTAL_STATE_)
      class (type_base_model), intent(in) :: self
      _DECLARE_ARGUMENTS_INITIALIZE_HORIZONTAL_STATE_
   end subroutine

   ! Providing process rates and diagnostics
   subroutine base_do(self,_ARGUMENTS_DO_)
      class (type_base_model),intent(in) :: self
      _DECLARE_ARGUMENTS_DO_
   end subroutine

   subroutine base_do_ppdd(self,_ARGUMENTS_DO_PPDD_)
      class (type_base_model),intent(in) :: self
      _DECLARE_ARGUMENTS_DO_PPDD_
      call self%do(_ARGUMENTS_DO_)
   end subroutine

   subroutine base_do_bottom(self,_ARGUMENTS_DO_BOTTOM_)
      class (type_base_model),intent(in) :: self
      _DECLARE_ARGUMENTS_DO_BOTTOM_
#ifdef _FABM_BGC_BACKWARD_COMPATIBILITY_
      call self%do_benthos(_ARGUMENTS_DO_BOTTOM_)
#endif
   end subroutine

   subroutine base_do_bottom_ppdd(self,_ARGUMENTS_DO_BOTTOM_PPDD_)
      class (type_base_model),intent(in) :: self
      _DECLARE_ARGUMENTS_DO_BOTTOM_PPDD_
#ifdef _FABM_BGC_BACKWARD_COMPATIBILITY_
      call self%do_benthos_ppdd(_ARGUMENTS_DO_BOTTOM_PPDD_)
#endif
   end subroutine

   subroutine base_do_surface(self,_ARGUMENTS_DO_SURFACE_)
      class (type_base_model), intent(in) :: self
      _DECLARE_ARGUMENTS_DO_SURFACE_
#ifdef _FABM_BGC_BACKWARD_COMPATIBILITY_
      call self%get_surface_exchange(_ARGUMENTS_DO_SURFACE_)
#endif
   end subroutine

   subroutine base_do_horizontal(self,_ARGUMENTS_HORIZONTAL_)
      class (type_base_model),intent(in) :: self
      _DECLARE_ARGUMENTS_HORIZONTAL_
   end subroutine

   ! Vertical movement, light attenuation, feedbacks to drag and albedo
   subroutine base_get_vertical_movement(self,_ARGUMENTS_GET_VERTICAL_MOVEMENT_)
      class (type_base_model), intent(in) :: self
      _DECLARE_ARGUMENTS_GET_VERTICAL_MOVEMENT_
   end subroutine

   subroutine base_get_light_extinction(self,_ARGUMENTS_GET_EXTINCTION_)
      class (type_base_model), intent(in) :: self
      _DECLARE_ARGUMENTS_GET_EXTINCTION_
   end subroutine

   subroutine base_get_drag(self,_ARGUMENTS_GET_DRAG_)
      class (type_base_model), intent(in) :: self
      _DECLARE_ARGUMENTS_GET_DRAG_
   end subroutine

   subroutine base_get_albedo(self,_ARGUMENTS_GET_ALBEDO_)
      class (type_base_model), intent(in) :: self
      _DECLARE_ARGUMENTS_GET_ALBEDO_
   end subroutine

   subroutine base_get_light(self,_ARGUMENTS_VERTICAL_)
      class (type_base_model),intent(in) :: self
      _DECLARE_ARGUMENTS_VERTICAL_
   end subroutine

   subroutine base_check_state(self,_ARGUMENTS_CHECK_STATE_)
      class (type_base_model), intent(in) :: self
      _DECLARE_ARGUMENTS_CHECK_STATE_
   end subroutine

   subroutine base_check_surface_state(self,_ARGUMENTS_CHECK_SURFACE_STATE_)
      class (type_base_model), intent(in) :: self
      _DECLARE_ARGUMENTS_CHECK_SURFACE_STATE_
   end subroutine

   subroutine base_check_bottom_state(self,_ARGUMENTS_CHECK_BOTTOM_STATE_)
      class (type_base_model), intent(in) :: self
      _DECLARE_ARGUMENTS_CHECK_BOTTOM_STATE_
   end subroutine

   function base_get_path(self) result(path)
      class (type_base_model), intent(in), target :: self
      character(len=attribute_length) :: path

      class (type_base_model),pointer :: current

      path = ''
      current => self
      do while (associated(current%parent))
         path = '/'//trim(current%name)//trim(path)
         current => current%parent
      end do
   end function

   subroutine base_fatal_error(self,location,message)
      class (type_base_model), intent(in) :: self
      character(len=*),        intent(in) :: location,message
      if (self%name/='') then
         call fatal_error('model '//trim(self%get_path())//', '//trim(location),message)
      else
         call fatal_error(location,message)
      end if
   end subroutine

   subroutine base_log_message(self,message)
      class (type_base_model), intent(in) :: self
      character(len=*),        intent(in) :: message
      if (self%name/='') then
         call log_message('model "'//trim(self%name)//'": '//message)
      else
         call log_message(message)
      end if
   end subroutine

   subroutine base_before_coupling(self)
      class (type_base_model), intent(inout) :: self
   end subroutine

   subroutine base_after_coupling(self)
      class (type_base_model), intent(inout) :: self
   end subroutine

#ifdef _FABM_BGC_BACKWARD_COMPATIBILITY_
   subroutine base_do_benthos(self,_ARGUMENTS_DO_BOTTOM_)
      class (type_base_model),intent(in) :: self
      _DECLARE_ARGUMENTS_DO_BOTTOM_
   end subroutine

   subroutine base_do_benthos_ppdd(self,_ARGUMENTS_DO_BOTTOM_PPDD_)
      class (type_base_model),intent(in) :: self
      _DECLARE_ARGUMENTS_DO_BOTTOM_PPDD_
   end subroutine

   subroutine base_get_surface_exchange(self,_ARGUMENTS_DO_SURFACE_)
      class (type_base_model), intent(in) :: self
      _DECLARE_ARGUMENTS_DO_SURFACE_
   end subroutine

   subroutine base_get_conserved_quantities(self,_ARGUMENTS_GET_CONSERVED_QUANTITIES_)
      class (type_base_model), intent(in) :: self
      _DECLARE_ARGUMENTS_GET_CONSERVED_QUANTITIES_
   end subroutine

   subroutine base_get_horizontal_conserved_quantities(self,_ARGUMENTS_GET_HORIZONTAL_CONSERVED_QUANTITIES_)
      class (type_base_model), intent(in) :: self
      _DECLARE_ARGUMENTS_GET_HORIZONTAL_CONSERVED_QUANTITIES_
   end subroutine
#endif

!-----------------------------------------------------------------------
!BOP
!
! !IROUTINE: Initializes model information.
!
! !INTERFACE:
   recursive subroutine add_child(self,model,name,long_name,configunit)
!
! !DESCRIPTION:
!  This function initializes the members of a model information derived type,
!  by setting them to a reasonable default value.
!
! !INPUT/OUTPUT PARAMETER:
      class (type_base_model),target,intent(inout) :: self,model
      character(len=*),              intent(in)    :: name
      character(len=*),optional,     intent(in)    :: long_name
      integer,                       intent(in)    :: configunit
!
      integer                             :: islash
      class (type_base_model),    pointer :: parent
      type (type_model_list_node),pointer :: child
!EOP
!-----------------------------------------------------------------------
!BOC
      ! If a path with / is given, redirect to tentative parent model.
      islash = index(name,'/',.true.)
      if (islash/=0) then
         parent => self%find_model(name(:islash-1))
         if (.not.associated(parent)) call self%fatal_error('add_child', &
            'Proposed parent model "'//trim(name(:islash-1))//'" was not found.')
         call parent%add_child(model,name(islash+1:),long_name,configunit)
         return
      end if

      if (associated(model%parent)) call self%fatal_error('add_child', &
         'The provided child model "'//trim(name)//'" has already been assigned parent '//trim(model%parent%name)//'.')

      ! Ascertain whether the provided name is valid.
      if (name=='' .or. name/=get_safe_name(name)) call self%fatal_error('add_child', &
         'Cannot add child model "'//trim(name)//'" because its name is not valid. &
         &Model names should not be empty, and can contain letters, digits and underscores only.')
      if (len_trim(name)>len(model%name)) call fatal_error('add_child','Model name "'//trim(name)//'" exceeds maximum length.')

      ! Make sure a child with this name does not exist yet.
      child => self%children%first
      do while (associated(child))
         if (child%model%name==name) call self%fatal_error('add_child','A child model with name "'//trim(name)//'" already exists.')
         child => child%next
      end do

      model%name = name
      if (present(long_name)) then
         model%long_name = trim(long_name)
      else
         model%long_name = trim(name)
      end if
      model%parent => self
      call self%parameters%add_child(model%parameters,name)
      call self%couplings%add_child(model%couplings,name)
      call self%children%append(model)
      call model%initialize(configunit)
   end subroutine add_child
!EOC

   subroutine set_variable_property_real(self,variable,name,value)
      class (type_base_model), intent(inout) :: self
      class (type_variable_id),intent(inout) :: variable
      character(len=*),        intent(in)    :: name
      real(rk),                intent(in)    :: value
      if (.not.associated(variable%link)) call self%fatal_error('set_variable_property_real','variable has not been registered')
      call variable%link%target%properties%set_real(name,value)
   end subroutine

   subroutine set_variable_property_integer(self,variable,name,value)
      class (type_base_model), intent(inout) :: self
      class (type_variable_id),intent(inout) :: variable
      character(len=*),        intent(in)    :: name
      integer,                 intent(in)    :: value
      if (.not.associated(variable%link)) call self%fatal_error('set_variable_property_integer','variable has not been registered')
      call variable%link%target%properties%set_integer(name,value)
   end subroutine

   subroutine set_variable_property_logical(self,variable,name,value)
      class (type_base_model), intent(inout) :: self
      class (type_variable_id),intent(inout) :: variable
      character(len=*),        intent(in)    :: name
      logical,                 intent(in)    :: value
      if (.not.associated(variable%link)) call self%fatal_error('set_variable_property_logical','variable has not been registered')
      call variable%link%target%properties%set_logical(name,value)
   end subroutine

   subroutine add_interior_state_variable_to_aggregate_variable(self,target,variable_id,scale_factor,include_background)
      class (type_base_model),           intent(inout) :: self
      type (type_bulk_standard_variable),intent(in)    :: target
      class (type_state_variable_id),    intent(inout) :: variable_id
      real(rk),optional,                 intent(in)    :: scale_factor
      logical,optional,                  intent(in)    :: include_background

      if (.not.associated(variable_id%link)) &
         call self%fatal_error('add_to_aggregate_variable','interior state variable added to '//trim(target%name)//' has not been registered')
      call variable_id%link%target%contributions%add(target,scale_factor,include_background)
   end subroutine add_interior_state_variable_to_aggregate_variable

   subroutine add_bottom_state_variable_to_aggregate_variable(self,target,variable_id,scale_factor,include_background)
      class (type_base_model),              intent(inout) :: self
      type (type_bulk_standard_variable),   intent(in)    :: target
      class (type_bottom_state_variable_id),intent(inout) :: variable_id
      real(rk),optional,                    intent(in)    :: scale_factor
      logical,optional,                     intent(in)    :: include_background

      if (.not.associated(variable_id%link)) &
         call self%fatal_error('add_to_aggregate_variable','bottom state variable added to '//trim(target%name)//' has not been registered')
      call variable_id%link%target%contributions%add(target,scale_factor,include_background)
   end subroutine add_bottom_state_variable_to_aggregate_variable

   subroutine add_surface_state_variable_to_aggregate_variable(self,target,variable_id,scale_factor,include_background)
      class (type_base_model),               intent(inout) :: self
      type (type_bulk_standard_variable),    intent(in)    :: target
      class (type_surface_state_variable_id),intent(inout) :: variable_id
      real(rk),optional,                     intent(in)    :: scale_factor
      logical,optional,                      intent(in)    :: include_background

      if (.not.associated(variable_id%link)) &
         call self%fatal_error('add_to_aggregate_variable','bottom state variable added to '//trim(target%name)//' has not been registered')
      call variable_id%link%target%contributions%add(target,scale_factor,include_background)
   end subroutine add_surface_state_variable_to_aggregate_variable

   subroutine add_interior_diagnostic_variable_to_aggregate_variable(self,target,variable_id,scale_factor)
      class (type_base_model),            intent(inout) :: self
      type (type_bulk_standard_variable), intent(in)    :: target
      class (type_diagnostic_variable_id),intent(inout) :: variable_id
      real(rk),optional,                  intent(in)    :: scale_factor

      if (.not.associated(variable_id%link)) &
         call self%fatal_error('add_to_aggregate_variable','interior diagnostic variable added to '//trim(target%name)//' has not been registered')
      call variable_id%link%target%contributions%add(target,scale_factor)
   end subroutine add_interior_diagnostic_variable_to_aggregate_variable

   subroutine add_horizontal_diagnostic_variable_to_aggregate_variable(self,target,variable_id,scale_factor)
      class (type_base_model),                       intent(inout) :: self
      type (type_bulk_standard_variable),            intent(in)    :: target
      class (type_horizontal_diagnostic_variable_id),intent(inout) :: variable_id
      real(rk),optional,                             intent(in)    :: scale_factor

      if (.not.associated(variable_id%link)) &
         call self%fatal_error('add_to_aggregate_variable','horizontal diagnostic variable added to '//trim(target%name)//' has not been registered')
      call variable_id%link%target%contributions%add(target,scale_factor)
   end subroutine add_horizontal_diagnostic_variable_to_aggregate_variable

   subroutine contribution_list_add(self,target,scale_factor,include_background)
      class (type_contribution_list),    intent(inout) :: self
      type (type_bulk_standard_variable),intent(in)    :: target
      real(rk),optional,                 intent(in)    :: scale_factor
      logical,optional,                  intent(in)    :: include_background

      type (type_contribution),pointer :: contribution

      ! If the scale factor is 0, no need to register any contribution.
      if (present(scale_factor)) then
         if (scale_factor==0.0_rk) return
      end if

      ! First look for existing contribution to this aggregate variable.
      contribution => self%first
      do while (associated(contribution))
         if (target%compare(contribution%target)) exit
         contribution => contribution%next
      end do

      if (.not.associated(contribution)) then
         ! No contribution to this aggregate variable exists - prepend it to the list.
         allocate(contribution)
         contribution%next => self%first
         self%first => contribution
      end if

      ! Store contribution attributes
      contribution%target = target
      if (present(scale_factor)) contribution%scale_factor = scale_factor
      if (present(include_background)) contribution%include_background = include_background
   end subroutine

   subroutine model_list_append(self,model)
      class (type_model_list), intent(inout) :: self
      class (type_base_model),target         :: model

      type (type_model_list_node),pointer :: node

      if (.not.associated(self%first)) then
         allocate(self%first)
         node => self%first
      else
         node => self%first
         do while (associated(node%next))
            node => node%next
         end do
         allocate(node%next)
         node => node%next
      end if
      node%model => model
   end subroutine

   subroutine model_list_extend(self,source)
      class (type_model_list), intent(inout) :: self
      class (type_model_list), intent(in)    :: source

      type (type_model_list_node),pointer :: node

      node => source%first
      do while (associated(node))
         call self%append(node%model)
         node => node%next
      end do
   end subroutine

   function model_list_find_name(self,name) result(node)
      class (type_model_list),intent(in) :: self
      character(len=*),       intent(in) :: name

      type (type_model_list_node),pointer :: node

      node => self%first
      do while (associated(node))
         if (node%model%name==name) return
         node => node%next
      end do
   end function model_list_find_name

   function model_list_find_model(self,model) result(node)
      class (type_model_list),       intent(in) :: self
      class (type_base_model),target,intent(in) :: model

      type (type_model_list_node),pointer :: node

      node => self%first
      do while (associated(node))
         if (associated(node%model,model)) return
         node => node%next
      end do
   end function model_list_find_model

   subroutine model_list_print(self)
      class (type_model_list),       intent(in) :: self

      type (type_model_list_node),pointer :: node

      node => self%first
      do while (associated(node))
         call driver%log_message(node%model%get_path())
         node => node%next
      end do
   end subroutine

   function model_list_count(self,model) result(count)
      class (type_model_list),       intent(in) :: self
      class (type_base_model),target,intent(in) :: model

      integer :: count

      type (type_model_list_node),pointer :: node

      count = 0
      node => self%first
      do while (associated(node))
         if (associated(node%model,model)) count = count + 1
         node => node%next
      end do
   end function

   subroutine model_list_finalize(self)
      class (type_model_list),       intent(in) :: self

      type (type_model_list_node),pointer :: node,next

      node => self%first
      do while (associated(node))
         next => node%next
         deallocate(node)
         node => next
      end do
   end subroutine

function link_list_find(self,name) result(link)
   class (type_link_list),intent(in) :: self
   character(len=*),      intent(in) :: name

   type (type_link),pointer :: link

   link => self%first
   do while (associated(link))
      if (link%name==name) return
      link => link%next
   end do
end function link_list_find

function link_list_append(self,target,name) result(link)
   class (type_link_list),             intent(inout) :: self
   type (type_internal_variable),pointer             :: target
   character(len=*),                   intent(in)    :: name

   type (type_link),pointer :: link

   ! Append a new link to the list.
   if (.not.associated(self%first)) then
      allocate(self%first)
      link => self%first
   else
      link => self%first
      do while (associated(link%next))
         link => link%next
      end do
      allocate(link%next)
      link => link%next
   end if

   ! Set link attributes.
   link%name = name
   link%target => target
   link%original => target
end function link_list_append

subroutine link_list_extend(self,source)
   class (type_link_list),intent(inout) :: self
   class (type_link_list),intent(in)    :: source

   type (type_link),pointer :: source_link,link

   source_link => source%first
   do while (associated(source_link))
      link => self%append(source_link%target,source_link%name)
      source_link => source_link%next
   end do
end subroutine link_list_extend

function link_list_count(self) result(count)
   class (type_link_list),intent(in) :: self

   type (type_link),pointer :: link
   integer                  :: count

   count = 0
   link => self%first
   do while (associated(link))
      count = count + 1
      link => link%next
   end do
end function link_list_count

subroutine link_list_finalize(self)
   class (type_link_list),intent(inout) :: self

   type (type_link),pointer :: link,next

   link => self%first
   do while (associated(link))
      next => link%next
      deallocate(link)
      link => next
   end do
   nullify(self%first)
end subroutine link_list_finalize

function create_coupling_task(self,link) result(task)
   class (type_base_model),intent(inout) :: self
   type (type_link),target,intent(inout) :: link
   class (type_coupling_task),pointer :: task

   type (type_link), pointer :: current_link

   ! First make sure that we are called for a link that we own ourselves.
   current_link => self%links%first
   do while (associated(current_link))
      if (associated(current_link,link)) exit
      current_link => current_link%next
   end do
   if (.not.associated(current_link)) call self%fatal_error('request_coupling_for_link', &
      'Couplings can only be requested for variables that you own yourself.')

   ! Make sure that the link also points to a variable that we registered ourselves,
   ! rather than one registered by a child model.
   if (index(link%name,'/')/=0) call self%fatal_error('request_coupling_for_link', &
      'Couplings can only be requested for variables that you registered yourself, &
      &not inherited ones such as the current '//trim(link%name)//'.')

   ! Create a coupling task (reuse existing one if available, and not user-specified)
   call self%coupling_task_list%add(link,.false.,task)
end function create_coupling_task

subroutine request_coupling_for_link(self,link,master)
   class (type_base_model),intent(inout) :: self
   type (type_link),target,intent(inout) :: link
   character(len=*),       intent(in)    :: master

   class (type_coupling_task),pointer :: task

   ! Create a coupling task (reuse existing one if available, and not user-specified)
   task => create_coupling_task(self,link)
   if (.not.associated(task)) return   ! We already have a user-specified task, which takes priority

   ! Configure coupling task
   task%master_name = master
end subroutine request_coupling_for_link

recursive subroutine request_coupling_for_name(self,slave,master)
   class (type_base_model),intent(inout),target :: self
   character(len=*),       intent(in)           :: slave,master

   class (type_base_model),pointer :: parent
   type (type_link),       pointer :: link
   integer                         :: islash

   ! If a path with / is given, redirect to tentative parent model.
   islash = index(slave,'/',.true.)
   if (islash/=0) then
      parent => self%find_model(slave(:islash-1))
      call request_coupling_for_name(parent,slave(islash+1:),master)
      return
   end if

   link => self%links%find(slave)
   if (.not.associated(link)) call self%fatal_error('request_coupling_for_name', &
      'Specified slave ('//trim(slave)//') not found. Make sure the variable is registered before calling request_coupling.')
   call request_coupling_for_link(self,link,master)
end subroutine request_coupling_for_name

subroutine request_coupling_for_id(self,id,master)
   class (type_base_model), intent(inout) :: self
   class (type_variable_id),intent(inout) :: id
   character(len=*),        intent(in)    :: master

   if (.not.associated(id%link)) call self%fatal_error('request_coupling_for_id','The provided variable identifier has not been registered yet.')
   call self%request_coupling(id%link,master)
end subroutine request_coupling_for_id

subroutine request_standard_coupling_for_link(self,link,master,domain)
   class (type_base_model),            intent(inout) :: self
   type (type_link),target,            intent(inout) :: link
   class (type_base_standard_variable),intent(in)    :: master
   integer,optional,                   intent(in)    :: domain

   class (type_coupling_task),pointer :: task

   task => create_coupling_task(self,link)
   if (.not.associated(task)) return   ! We already have a user-specified task, which takes priority
   allocate(task%master_standard_variable,source=master)
   if (present(domain)) task%domain = domain
end subroutine request_standard_coupling_for_link

subroutine request_standard_coupling_for_id(self,id,master,domain)
   class (type_base_model),            intent(inout) :: self
   class (type_variable_id),           intent(inout) :: id
   class (type_base_standard_variable),intent(in)    :: master
   integer,optional,                   intent(in)    :: domain

   if (.not.associated(id%link)) call self%fatal_error('request_standard_coupling_for_id','The provided variable identifier has not been registered yet.')
   call self%request_standard_coupling_for_link(id%link,master,domain)
end subroutine request_standard_coupling_for_id

subroutine integer_pointer_set_append(self,value)
   class (type_integer_pointer_set),intent(inout) :: self
   integer,target :: value
   type (type_integer_pointer),allocatable :: oldarray(:)

   ! Create a new list of integer pointers, or extend it if already allocated.
   if (.not.allocated(self%pointers)) then
      allocate(self%pointers(1))
   else
      allocate(oldarray(size(self%pointers)))
      oldarray = self%pointers
      deallocate(self%pointers)
      allocate(self%pointers(size(oldarray)+1))
      self%pointers(1:size(oldarray)) = oldarray
      deallocate(oldarray)
   end if

   ! Add pointer to provided integer to the list.
   self%pointers(size(self%pointers))%p => value
   self%pointers(size(self%pointers))%p = self%value
end subroutine integer_pointer_set_append

subroutine integer_pointer_set_extend(self,other)
   class (type_integer_pointer_set),intent(inout) :: self
   class (type_integer_pointer_set),intent(in)    :: other

   integer :: i

   if (allocated(other%pointers)) then
      do i=1,size(other%pointers)
         call self%append(other%pointers(i)%p)
      end do
   end if
end subroutine integer_pointer_set_extend

subroutine integer_pointer_set_clear(self)
   class (type_integer_pointer_set),intent(inout) :: self

   if (allocated(self%pointers)) deallocate(self%pointers)
   self%value = -1
end subroutine integer_pointer_set_clear

subroutine integer_pointer_set_set_value(self,value)
   class (type_integer_pointer_set),intent(inout) :: self
   integer,                         intent(in)    :: value

   integer :: i

   if (allocated(self%pointers)) then
      do i=1,size(self%pointers)
         self%pointers(i)%p = value
      end do
   end if
   self%value = value
end subroutine integer_pointer_set_set_value

logical function integer_pointer_set_is_empty(self)
   class (type_integer_pointer_set),intent(in) :: self
   integer_pointer_set_is_empty = .not.allocated(self%pointers)
end function integer_pointer_set_is_empty

subroutine integer_pointer_set_copy_values(self,target)
   class (type_integer_pointer_set),intent(in) :: self
   integer,allocatable                         :: target(:)

   integer :: i

   if (.not.allocated(self%pointers)) then
      allocate(target(0))
   else
      allocate(target(size(self%pointers)))
      do i=1,size(self%pointers)
         target(i) = self%pointers(i)%p
      end do
   end if
end subroutine integer_pointer_set_copy_values

subroutine real_pointer_set_append(self,value)
   class (type_real_pointer_set),intent(inout) :: self
   real(rk),target :: value
   type (type_real_pointer),allocatable :: oldarray(:)

   ! Create a new list of real pointers, or extend it if already allocated.
   if (.not.allocated(self%pointers)) then
      allocate(self%pointers(1))
   else
      allocate(oldarray(size(self%pointers)))
      oldarray = self%pointers
      deallocate(self%pointers)
      allocate(self%pointers(size(oldarray)+1))
      self%pointers(1:size(oldarray)) = oldarray
      deallocate(oldarray)
   end if

   ! Add pointer to provided real to the list.
   self%pointers(size(self%pointers))%p => value
   self%pointers(size(self%pointers))%p = self%pointers(1)%p
end subroutine real_pointer_set_append

subroutine real_pointer_set_extend(self,other)
   class (type_real_pointer_set),intent(inout) :: self
   class (type_real_pointer_set),intent(in)    :: other

   integer :: i

   if (allocated(other%pointers)) then
      do i=1,size(other%pointers)
         call self%append(other%pointers(i)%p)
      end do
   end if
end subroutine real_pointer_set_extend

subroutine real_pointer_set_set_value(self,value)
   class (type_real_pointer_set),intent(inout) :: self
   real(rk),                     intent(in)    :: value

   integer :: i

   if (allocated(self%pointers)) then
      do i=1,size(self%pointers)
         self%pointers(i)%p = value
      end do
   end if
end subroutine real_pointer_set_set_value

!-----------------------------------------------------------------------
!BOP
!
! !IROUTINE: Registers a new state variable
!
! !INTERFACE:
   subroutine register_interior_state_variable(self, id, name, units, long_name, &
                                               initial_value, vertical_movement, specific_light_extinction, &
                                               minimum, maximum, missing_value, &
                                               no_precipitation_dilution, no_river_dilution, &
                                               standard_variable, presence, background_value)
!
! !DESCRIPTION:
!  This function registers a new biogeochemical state variable in the global model database.
!  It returns an identifier that may be used later to retrieve the value of the state variable.
!
! !INPUT/OUTPUT PARAMETERS:
      class (type_base_model),       intent(inout)        :: self
      type (type_state_variable_id), intent(inout),target :: id
!
! !INPUT PARAMETERS:
      character(len=*),                   intent(in)          :: name, long_name, units
      real(rk),                           intent(in),optional :: initial_value,vertical_movement,specific_light_extinction
      real(rk),                           intent(in),optional :: minimum, maximum,missing_value,background_value
      logical,                            intent(in),optional :: no_precipitation_dilution,no_river_dilution
      type (type_bulk_standard_variable), intent(in),optional :: standard_variable
      integer,                            intent(in),optional :: presence
!
!EOP
!-----------------------------------------------------------------------
!BOC
      if (associated(id%link)) call self%fatal_error('register_interior_state_variable', &
         'Identifier supplied for '//trim(name)//' is already associated with '//trim(id%link%name)//'.')

      call self%add_interior_variable(name, units, long_name, missing_value, minimum, maximum, &
                                  initial_value=initial_value, background_value=background_value, &
                                  vertical_movement=vertical_movement, specific_light_extinction=specific_light_extinction, &
                                  no_precipitation_dilution=no_precipitation_dilution, no_river_dilution=no_river_dilution, &
                                  standard_variable=standard_variable, presence=presence, &
                                  state_index=id%state_index, read_index=id%index, &
                                  movement_index=id%movement_index, background=id%background, link=id%link)

      call register_source(self,id%link,id%sms)
      call register_surface_flux(self,id%link,id%surface_flux)
      call register_bottom_flux(self,id%link,id%bottom_flux)

   end subroutine register_interior_state_variable
!EOC

   subroutine register_source(self, link, sms_id)
      class (type_base_model),           intent(inout)        :: self
      type (type_link),                  intent(in)           :: link
      type (type_aggregate_variable_id), intent(inout),target :: sms_id

      type (type_link),pointer :: link2

      if (.not.associated(sms_id%link)) &
         call self%add_interior_variable(trim(link%name)//'_sms', trim(link%target%units)//'/s', trim(link%target%long_name)//' sources-sinks', &
                                         0.0_rk, output=output_none, write_index=sms_id%sum_index, link=sms_id%link)
      sms_id%link%target%prefill = prefill_constant
      sms_id%link%target%write_operator = operator_add
      link2 => link%target%sms_list%append(sms_id%link%target,sms_id%link%target%name)
   end subroutine register_source

   subroutine register_surface_flux(self, link, surface_flux_id)
      class (type_base_model),                      intent(inout)        :: self
      type (type_link),                             intent(in)           :: link
      type (type_horizontal_aggregate_variable_id), intent(inout),target :: surface_flux_id

      type (type_link),pointer :: link2

      if (.not.associated(surface_flux_id%link)) &
         call self%add_horizontal_variable(trim(link%name)//'_sfl', trim(link%target%units)//'*m/s', trim(link%target%long_name)//' surface flux', &
                                           0.0_rk, output=output_none, write_index=surface_flux_id%horizontal_sum_index, &
                                           domain=domain_surface, source=source_do_surface, link=surface_flux_id%link)
      surface_flux_id%link%target%prefill = prefill_constant
      surface_flux_id%link%target%write_operator = operator_add
      link2 => link%target%surface_flux_list%append(surface_flux_id%link%target,surface_flux_id%link%target%name)
   end subroutine register_surface_flux

   subroutine register_bottom_flux(self, link, bottom_flux_id)
      class (type_base_model),                      intent(inout)        :: self
      type (type_link),                             intent(in)           :: link
      type (type_horizontal_aggregate_variable_id), intent(inout),target :: bottom_flux_id

      type (type_link),pointer :: link2

      if (.not.associated(bottom_flux_id%link)) &
         call self%add_horizontal_variable(trim(link%name)//'_bfl', trim(link%target%units)//'*m/s', trim(link%target%long_name)//' bottom flux', &
                                           0.0_rk, output=output_none, write_index=bottom_flux_id%horizontal_sum_index, &
                                           domain=domain_bottom, source=source_do_bottom, link=bottom_flux_id%link)
      bottom_flux_id%link%target%prefill = prefill_constant
      bottom_flux_id%link%target%write_operator = operator_add
      link2 => link%target%bottom_flux_list%append(bottom_flux_id%link%target,bottom_flux_id%link%target%name)
   end subroutine register_bottom_flux

!-----------------------------------------------------------------------
!BOP
!
! !IROUTINE: Registers a new state variable
!
! !INTERFACE:
   subroutine register_bottom_state_variable(self, id, name, units, long_name, &
                                             initial_value, minimum, maximum, missing_value, &
                                             standard_variable, presence, background_value)
!
! !DESCRIPTION:
!  This function registers a new biogeochemical state variable in the global model database.
!  It returns an identifier that may be used later to retrieve the value of the state variable.
!
! !INPUT/OUTPUT PARAMETERS:
      class (type_base_model),             intent(inout)        :: self
      type (type_bottom_state_variable_id),intent(inout),target :: id
!
! !INPUT PARAMETERS:
      character(len=*),                         intent(in)          :: name, long_name, units
      real(rk),                                 intent(in),optional :: initial_value
      real(rk),                                 intent(in),optional :: minimum, maximum,missing_value,background_value
      type (type_horizontal_standard_variable), intent(in),optional :: standard_variable
      integer,                                  intent(in),optional :: presence
!EOP
!-----------------------------------------------------------------------
!BOC
      if (associated(id%link)) call self%fatal_error('register_bottom_state_variable', &
         'Identifier supplied for '//trim(name)//' is already associated with '//trim(id%link%name)//'.')

      call self%add_horizontal_variable(name, units, long_name, missing_value, minimum, maximum, &
                                        initial_value=initial_value, background_value=background_value, &
                                        standard_variable=standard_variable, presence=presence, domain=domain_bottom, &
                                        state_index=id%bottom_state_index, read_index=id%horizontal_index, &
                                        sms_index=id%bottom_sms_index, background=id%background, link=id%link)
   end subroutine register_bottom_state_variable
!EOC

!-----------------------------------------------------------------------
!BOP
!
! !IROUTINE: Registers a new state variable
!
! !INTERFACE:
   subroutine register_surface_state_variable(self, id, name, units, long_name, &
                                              initial_value, minimum, maximum, missing_value, &
                                              standard_variable, presence, background_value)
!
! !DESCRIPTION:
!  This subroutine registers a new surface-bound biogeochemical state variable in the global model database.
!  The identifier "id" may be used later to retrieve the value of the state variable.
!
! !INPUT/OUTPUT PARAMETERS:
      class (type_base_model),              intent(inout)        :: self
      type (type_surface_state_variable_id),intent(inout),target :: id
!
! !INPUT PARAMETERS:
      character(len=*),                         intent(in)          :: name, long_name, units
      real(rk),                                 intent(in),optional :: initial_value
      real(rk),                                 intent(in),optional :: minimum, maximum,missing_value,background_value
      type (type_horizontal_standard_variable), intent(in),optional :: standard_variable
      integer,                                  intent(in),optional :: presence
!EOP
!-----------------------------------------------------------------------
!BOC
      if (associated(id%link)) call self%fatal_error('register_surface_state_variable', &
         'Identifier supplied for '//trim(name)//' is already associated with '//trim(id%link%name)//'.')

      call self%add_horizontal_variable(name, units, long_name, missing_value, minimum, maximum, &
                                        initial_value=initial_value, background_value=background_value, &
                                        standard_variable=standard_variable, presence=presence, domain=domain_surface, &
                                        state_index=id%surface_state_index, read_index=id%horizontal_index, &
                                        sms_index=id%surface_sms_index, background=id%background, link=id%link)

   end subroutine register_surface_state_variable
!EOC

!-----------------------------------------------------------------------
!BOP
!
! !IROUTINE: Adds a generic variable (interior, horizontal or scalar) to the model and returns the link to it.
!
! !INTERFACE:
   subroutine add_variable(self, variable, name, units, long_name, missing_value, minimum, maximum, &
                           initial_value, background_value, presence, output, time_treatment, &
                           act_as_state_variable, read_index, state_index, write_index, background, link)
!
! !DESCRIPTION:
!  This function fills all generic variable fields (i.e., those independent of the variable's domain), and returns
!  a link to the variable. A pointer to the provided variable object will be kept after the function returns. Thus,
!  the object must not be deallocated (create it by allocating a pointer).
!
! !INPUT/OUTPUT PARAMETERS:
      class (type_base_model),       target,intent(inout)       :: self
      type (type_internal_variable),pointer                     :: variable
      character(len=*),              target,intent(in)          :: name
      character(len=*),                     intent(in),optional :: long_name, units
      real(rk),                             intent(in),optional :: minimum, maximum,missing_value,initial_value,background_value
      integer,                              intent(in),optional :: presence, output, time_treatment
      logical,                              intent(in),optional :: act_as_state_variable
      integer,                       target,           optional :: read_index, state_index, write_index
      real(rk),                      target,           optional :: background
      type (type_link),              pointer,          optional :: link
!
!EOP
!
! !LOCAL VARIABLES:
      character(len=256)                     :: text
      type (type_link),              pointer :: link_
!
!-----------------------------------------------------------------------
!BOC
      ! Check whether the model information may be written to (only during initialization)
      if (self%frozen) call self%fatal_error('add_variable', &
         'Cannot register variable "'//trim(name)//'" because the model initialization phase has already completed &
         &(fabm_initialize has been called).')

      if (len_trim(name)>len(variable%name)) call self%fatal_error('add_variable', &
         'Variable name "'//trim(name)//'" exceeds maximum length.')

      ! Ascertain whether the provided name is valid.
      if (name=='' .or. name/=get_safe_name(name)) call self%fatal_error('add_variable', &
         'Cannot register variable "'//trim(name)//'" because its name is not valid. &
         &Variable names should not be empty, and can contain letters, digits and underscores only.')

      variable%name = name
      variable%owner => self
      if (present(units))         variable%units         = units
      if (present(long_name)) then
         variable%long_name = long_name
      else
         variable%long_name = name
      end if
      if (present(minimum))       variable%minimum       = minimum
      if (present(maximum))       variable%maximum       = maximum
      if (present(missing_value)) variable%missing_value = missing_value
      if (present(initial_value)) variable%initial_value = initial_value
      if (present(presence))      variable%presence      = presence
      if (present(act_as_state_variable)) variable%fake_state_variable = act_as_state_variable
      if (present(time_treatment)) then
         call self%log_message('variable "'//trim(name)//'": "time_treatment" argument is deprecated; &
                               &please use "output" instead. For possible values, see time_treatment2output in fabm_types.F90.')
         variable%output = time_treatment2output(time_treatment)
      end if
      if (present(output))        variable%output        = output
      variable%prefill_value = variable%missing_value

      if (present(state_index)) then
         ! Ensure that initial value falls within prescribed valid range.
         if (variable%initial_value<variable%minimum .or. variable%initial_value>variable%maximum) then
            write (text,*) 'Initial value',variable%initial_value,'for variable "'//trim(name)//'" lies&
                  &outside allowed range',variable%minimum,'to',variable%maximum
            call self%fatal_error('fill_internal_variable',text)
         end if

         ! Store a pointer to the variable that should hold the state variable index.
         call variable%state_indices%append(state_index)
      end if


      if (present(background)) then
         ! Store a pointer to the variable that should hold the background value.
         ! If the background value itself is also prescribed, use it.
         call variable%background_values%append(background)
         if (present(background_value)) call variable%background_values%set_value(background_value)
      end if

      if (present(read_index)) then
         variable%read_index => read_index
         call variable%read_indices%append(read_index)
      end if
      if (present(write_index)) then
         variable%write_index => write_index
         call variable%write_indices%append(write_index)
      end if
      variable%can_be_slave = .not.present(write_index)

      ! Create a class pointer and use that to create a link.
      link_ => add_object(self,variable)
      if (present(link)) link => link_
   end subroutine add_variable
!EOC

!-----------------------------------------------------------------------
!BOP
!
! !IROUTINE: Adds an interior variable to the model and returns the link to it.
!
! !INTERFACE:
   recursive subroutine add_interior_variable(self, name, units, long_name, missing_value, minimum, maximum, initial_value, &
                                          background_value, vertical_movement, specific_light_extinction, &
                                          no_precipitation_dilution, no_river_dilution, standard_variable, presence, output, &
                                          time_treatment, act_as_state_variable, source, &
                                          read_index, state_index, write_index, &
                                          movement_index, background, link)
!
! !DESCRIPTION:
!  This function registers a new interior variable. It is not predefined to be a state variable, diagnostic variable or dependency.
!  This is set implicitly by providing (or omitting) target variables state_index, write_index, data, background.
!
! !INPUT/OUTPUT PARAMETERS:
      class (type_base_model),target,    intent(inout)       :: self
      character(len=*),                  intent(in)          :: name
      character(len=*),                  intent(in),optional :: long_name, units
      real(rk),                          intent(in),optional :: minimum, maximum, missing_value, initial_value, background_value
      real(rk),                          intent(in),optional :: vertical_movement, specific_light_extinction
      logical,                           intent(in),optional :: no_precipitation_dilution, no_river_dilution
      type (type_bulk_standard_variable),intent(in),optional :: standard_variable
      integer,                           intent(in),optional :: presence, output, time_treatment, source
      logical,                           intent(in),optional :: act_as_state_variable

      integer,                      target,optional :: read_index, state_index, write_index
      integer,                      target,optional :: movement_index
      real(rk),                     target,optional :: background

      type (type_link),pointer,optional :: link
!
!EOP
!
! !LOCAL VARIABLES:
      type (type_internal_variable), pointer :: variable
<<<<<<< HEAD
      type (type_link),              pointer :: link_,link2
=======
      type (type_link),              pointer :: link_,link_dum
>>>>>>> 8c429511
!
!-----------------------------------------------------------------------
!BOC
      allocate(variable)
      variable%domain = domain_interior

      ! Fill fields specific to interior variables.
      variable%source = source_do
      if (present(source))                    variable%source                    = source
      if (present(vertical_movement))         variable%vertical_movement         = vertical_movement
      if (present(no_precipitation_dilution)) variable%no_precipitation_dilution = no_precipitation_dilution
      if (present(no_river_dilution))         variable%no_river_dilution         = no_river_dilution
      if (present(standard_variable))         call variable%standard_variables%add(standard_variable)
      if (present(specific_light_extinction)) call variable%contributions%add( &
         standard_variables%attenuation_coefficient_of_photosynthetic_radiative_flux,scale_factor=specific_light_extinction)

      ! Process remainder of fields and creation of link generically (i.e., irrespective of variable domain).
      call add_variable(self, variable, name, units, long_name, missing_value, minimum, maximum, &
                        initial_value, background_value, presence, output, time_treatment, &
                        act_as_state_variable, read_index, state_index, write_index, background, link_)

<<<<<<< HEAD
=======
      if (present(sms_index)) then
         call self%add_interior_variable(trim(link_%name)//'_sms', trim(units)//'/s', trim(long_name)//' sources-sinks', &
                                     0.0_rk, output=output_none, write_index=sms_index, link=variable%sms)
         link_dum => variable%sms_list%append(variable%sms%target,variable%sms%target%name)
      end if
      if (present(surface_flux_index)) then
         call self%add_horizontal_variable(trim(link_%name)//'_sfl', trim(units)//'*m/s', trim(long_name)//' surface flux', &
                                     0.0_rk, output=output_none, write_index=surface_flux_index, link=variable%surface_flux, &
                                     domain=domain_surface, source=source_do_surface)
         link_dum => variable%surface_flux_list%append(variable%surface_flux%target,variable%surface_flux%target%name)
      end if
      if (present(bottom_flux_index)) then
         call self%add_horizontal_variable(trim(link_%name)//'_bfl', trim(units)//'*m/s', trim(long_name)//' bottom flux', &
                                     0.0_rk, output=output_none, write_index=bottom_flux_index, link=variable%bottom_flux, &
                                     domain=domain_bottom, source=source_do_bottom)
         link_dum => variable%bottom_flux_list%append(variable%bottom_flux%target,variable%bottom_flux%target%name)
      end if
>>>>>>> 8c429511
      if (present(movement_index)) then
         call self%add_interior_variable(trim(link_%name)//'_w', 'm/s', trim(long_name)//' vertical movement', &
                                     variable%vertical_movement, output=output_none, write_index=movement_index, link=variable%movement_diagnostic, &
                                     source=source_get_vertical_movement)
         variable%movement_diagnostic%target%can_be_slave = .true.
         variable%movement_diagnostic%target%prefill = prefill_constant
      end if

      if (present(link)) link => link_
   end subroutine add_interior_variable
!EOC

!-----------------------------------------------------------------------
!BOP
!
! !IROUTINE: Adds a horizontal variable to the model and returns the link to it.
!
! !INTERFACE:
   recursive subroutine add_horizontal_variable(self,name,units,long_name, missing_value, minimum, maximum, initial_value, &
                                                background_value, standard_variable, presence, output, time_treatment, &
                                                act_as_state_variable, domain, source, &
                                                read_index, state_index, write_index, sms_index, background, link)
!
! !DESCRIPTION:
!  This function registers a new horizontal variable. It is not predefined to be a state variable, diagnostic variable
!  or dependency. This is set implicitly by providing (or omitting) target variables state_index, write_index, data, background.
!
! !INPUT/OUTPUT PARAMETERS:
      class (type_base_model),target,           intent(inout)       :: self
      character(len=*),                         intent(in)          :: name
      character(len=*),                         intent(in),optional :: long_name, units
      real(rk),                                 intent(in),optional :: minimum, maximum, missing_value
      real(rk),                                 intent(in),optional :: initial_value, background_value
      type (type_horizontal_standard_variable), intent(in),optional :: standard_variable
      integer,                                  intent(in),optional :: presence, domain, output, time_treatment, source
      logical,                                  intent(in),optional :: act_as_state_variable

      integer,                            target,optional :: read_index, state_index, write_index, sms_index
      real(rk),                           target,optional :: background

      type (type_link),pointer,optional :: link
!
!EOP
!
! !LOCAL VARIABLES:
      type (type_internal_variable),pointer :: variable
      type (type_link),             pointer :: link_,link_dum
      integer                               :: sms_source
!
!-----------------------------------------------------------------------
!BOC
      allocate(variable)
      variable%domain = domain_horizontal
      variable%source = source_unknown

      ! Fill fields specific to horizontal variables.
      if (present(domain))            variable%domain = domain
      if (present(standard_variable)) call variable%standard_variables%add(standard_variable)
      if (present(source)) then
         variable%source = source
      elseif (present(write_index)) then
         call self%log_message('WARNING: "source" argument not provided when registering variable '//trim(name)//'. In the future this argument will be required for horizontal diagnostic variables.')
      end if

      if (variable%source==source_unknown) variable%prefill = prefill_previous_value

      ! Process remainder of fields and creation of link generically (i.e., irrespective of variable domain).
      call add_variable(self, variable, name, units, long_name, missing_value, minimum, maximum, &
                        initial_value, background_value, presence, output, time_treatment, &
                        act_as_state_variable, read_index, state_index, write_index, background, link_)

      if (present(sms_index)) then
         sms_source = source_do_bottom
         if (variable%domain==domain_surface) sms_source = source_do_surface
         call self%add_horizontal_variable(trim(link_%name)//'_sms', trim(units)//'/s', trim(long_name)//' sources-sinks', &
                                           0.0_rk, output=output_none, write_index=sms_index, link=variable%sms, &
                                           domain=variable%domain, source=sms_source)
<<<<<<< HEAD
         link2%target%prefill = prefill_constant
         link_dum => variable%sms_list%append(link2%target,link2%target%name)
=======
         link_dum => variable%sms_list%append(variable%sms%target,variable%sms%target%name)
>>>>>>> 8c429511
      end if

      if (present(link)) link => link_
   end subroutine add_horizontal_variable
!EOC

!-----------------------------------------------------------------------
!BOP
!
! !IROUTINE: Adds a scalar variable to the model and returns the link to it.
!
! !INTERFACE:
   recursive subroutine add_scalar_variable(self,name, long_name, units, missing_value, minimum, maximum, initial_value, &
                                            background_value, standard_variable, presence, output, time_treatment, &
                                            read_index, state_index, write_index, sms_index, background, link)
!
! !DESCRIPTION:
!  This function registers a new scalar variable. It is not predefined to be a state variable, diagnostic variable or dependency.
!  This is set implicitly by providing (or omitting) target variables state_index, write_index, data, background.
!
! !INPUT/OUTPUT PARAMETERS:
      class (type_base_model),target,       intent(inout)       :: self
      character(len=*),                     intent(in)          :: name
      character(len=*),                     intent(in),optional :: long_name, units
      real(rk),                             intent(in),optional :: minimum, maximum, missing_value, initial_value, background_value
      type (type_global_standard_variable), intent(in),optional :: standard_variable
      integer,                              intent(in),optional :: presence, output, time_treatment

      integer,                        target,optional :: read_index, state_index, write_index, sms_index
      real(rk),                       target,optional :: background

      type (type_link),pointer,optional :: link
!
!EOP
!
! !LOCAL VARIABLES:
      type (type_internal_variable), pointer :: variable
!
!-----------------------------------------------------------------------
!BOC
      allocate(variable)
      variable%domain = domain_scalar

      ! Fill fields specific to scalar variables.
      if (present(standard_variable)) call variable%standard_variables%add(standard_variable)

      ! Process remainder of fields and creation of link generically (i.e., irrespective of variable domain).
      call add_variable(self, variable, name, units, long_name, missing_value, minimum, maximum, &
                        initial_value, background_value, presence, output, time_treatment, &
                        .false., read_index, state_index, write_index, background, link)
   end subroutine add_scalar_variable
!EOC

   recursive function add_object(self,object) result(link)
      ! This subroutine creates a link to the supplied object, then allows
      ! parent models to do the same.
      ! NB this subroutine MUST be recursive, to allow parent models to override
      ! the properties of objects added by their child models.
      class (type_base_model),target,     intent(inout) :: self
      type (type_internal_variable),pointer             :: object

      type (type_link), pointer       :: link,parent_link
      character(len=attribute_length) :: oriname
      integer                         :: instance
      logical                         :: duplicate

      ! First check if a link with this name exists.
      duplicate = associated(self%links%find(object%name))

      if (duplicate) then
         ! Link with this name exists already.
         ! Append numbers to the variable name until a unique name is found.
         oriname = object%name
         instance = 0
         do
            write (object%name,'(a,a,i0)') trim(oriname),'_',instance
            if (.not.associated(self%links%find(object%name))) exit
            instance = instance + 1
         end do
      end if

      ! Create link for this object.
      link => self%links%append(object,object%name)

      ! If this name matched that of a previous variable, create a coupling to it.
      if (duplicate) call self%request_coupling(link,oriname)

      ! Forward to parent
      if (associated(self%parent)) then
         if (len_trim(self%name)+1+len_trim(object%name)>len(object%name)) call fatal_error('add_object', &
            'Variable path "'//trim(self%name)//'/'//trim(object%name)//'" exceeds maximum allowed length.')
         object%name = trim(self%name)//'/'//trim(object%name)
         parent_link => self%parent%add_object(object)
      end if
   end function add_object

!-----------------------------------------------------------------------
!BOP
!
! !IROUTINE: Registers a new diagnostic variable
!
! !INTERFACE:
   subroutine register_interior_diagnostic_variable(self, id, name, units, long_name, &
                                                time_treatment, missing_value, standard_variable, output, source, &
                                                act_as_state_variable, prefill_value)
!
! !DESCRIPTION:
!  This function registers a new biogeochemical diagnostic variable in the global model database.
!
! !INPUT/OUTPUT PARAMETERS:
      class (type_base_model),           intent(inout),target :: self
      type (type_diagnostic_variable_id),intent(inout),target :: id
!
! !INPUT PARAMETERS:
      character(len=*),                   intent(in)          :: name, long_name, units
      integer,                            intent(in),optional :: time_treatment, output, source
      real(rk),                           intent(in),optional :: missing_value, prefill_value
      type (type_bulk_standard_variable), intent(in),optional :: standard_variable
      logical,                            intent(in),optional :: act_as_state_variable
!
!EOP
!
!-----------------------------------------------------------------------
!BOC
      if (associated(id%link)) call self%fatal_error('register_interior_diagnostic_variable', &
         'Identifier supplied for '//trim(name)//' is already associated with '//trim(id%link%name)//'.')

      call self%add_interior_variable(name, units, long_name, missing_value, &
                                  standard_variable=standard_variable, output=output, time_treatment=time_treatment, &
                                  source=source, write_index=id%diag_index, link=id%link, act_as_state_variable=act_as_state_variable)
      if (present(prefill_value)) then
         id%link%target%prefill = prefill_constant
         id%link%target%prefill_value = prefill_value
      end if
   end subroutine register_interior_diagnostic_variable
!EOC

!-----------------------------------------------------------------------
!BOP
!
! !IROUTINE: Registers a new diagnostic variable
!
! !INTERFACE:
   subroutine register_horizontal_diagnostic_variable(self, id, name, units, long_name, &
                                                      time_treatment, missing_value, standard_variable, output, source, &
                                                      act_as_state_variable, domain)
!
! !DESCRIPTION:
!  This function registers a new biogeochemical diagnostic variable in the global model database.
!
! !INPUT/OUTPUT PARAMETER:
      class (type_base_model),                      intent(inout),target :: self
      type (type_horizontal_diagnostic_variable_id),intent(inout),target :: id
!
! !INPUT PARAMETERS:
      character(len=*),                         intent(in)          :: name, long_name, units
      integer,                                  intent(in),optional :: time_treatment, output, source, domain
      real(rk),                                 intent(in),optional :: missing_value
      type (type_horizontal_standard_variable), intent(in),optional :: standard_variable
      logical,                                  intent(in),optional :: act_as_state_variable
!
!EOP
!-----------------------------------------------------------------------
!BOC
      if (associated(id%link)) call self%fatal_error('register_horizontal_diagnostic_variable', &
         'Identifier supplied for '//trim(name)//' is already associated with '//trim(id%link%name)//'.')

      call self%add_horizontal_variable(name, units, long_name, missing_value, &
                                        standard_variable=standard_variable, output=output, time_treatment=time_treatment, &
                                        source=source, write_index=id%horizontal_diag_index, link=id%link, &
                                        act_as_state_variable=act_as_state_variable, domain=domain)

   end subroutine register_horizontal_diagnostic_variable
!EOC

#ifdef _FABM_BGC_BACKWARD_COMPATIBILITY_
!-----------------------------------------------------------------------
!BOP
!
! !IROUTINE: Registers a conserved quantity taken from a standard set
!
! !INTERFACE:
   subroutine register_standard_conserved_quantity(self, id, standard_variable, name)
!
! !DESCRIPTION:
!  This function registers a new biogeochemically conserved quantity in the global
!  model database.
!
! !INPUT/OUTPUT PARAMETERS:
      class (type_base_model),          intent(inout)        :: self
      type (type_conserved_quantity_id),intent(inout),target :: id
      character(len=*),                 intent(in), optional :: name
!
! !INPUT PARAMETERS:
      type (type_bulk_standard_variable), intent(in) :: standard_variable
!
!-----------------------------------------------------------------------
!BOC
      call self%fatal_error('register_standard_conserved_quantity', &
                            'register_conserved_quantity is no longer supported; please use add_to_aggregate_variable.')

   end subroutine register_standard_conserved_quantity
!EOC

!-----------------------------------------------------------------------
!BOP
!
! !IROUTINE: Registers a new conserved quantity
!
! !INTERFACE:
   subroutine register_custom_conserved_quantity(self, id, name, units, long_name)
!
! !DESCRIPTION:
!  This function registers a new biogeochemically conserved quantity in the global
!  model database.
!
! !INPUT/OUTPUT PARAMETERS:
      class (type_base_model),          intent(inout)        :: self
      type (type_conserved_quantity_id),intent(inout),target :: id
!
! !INPUT PARAMETERS:
      character(len=*), intent(in) :: name
      character(len=*), intent(in) :: long_name
      character(len=*), intent(in) :: units
!
!-----------------------------------------------------------------------
!BOC
      call self%fatal_error('register_standard_conserved_quantity', &
                            'register_conserved_quantity is no longer supported; please use add_to_aggregate_variable.')

   end subroutine register_custom_conserved_quantity
!EOC
#endif

!-----------------------------------------------------------------------
!BOP
!
! !IROUTINE: Registers a dependency on an external state variable
!
! !INTERFACE:
   subroutine register_interior_state_dependency_ex(self,id,name,units,long_name,required,standard_variable)
!
! !DESCRIPTION:
!  This function searches for a biogeochemical state variable by the user-supplied name
!  in the global model database. It returns the identifier of the variable (or -1 if
!  the variable is not found), which may be used to retrieve the variable value at a later stage.
!
! !INPUT/OUTPUT PARAMETERS:
      class (type_base_model),      intent(inout)        :: self
      type (type_state_variable_id),intent(inout),target :: id
!
! !INPUT PARAMETERS:
      character(len=*),                   intent(in)          :: name,units,long_name
      logical,                            intent(in),optional :: required
      type (type_bulk_standard_variable), intent(in),optional :: standard_variable
!
!EOP
      integer :: presence
!-----------------------------------------------------------------------
!BOC
      presence = presence_external_required
      if (present(required)) then
         if (.not.required) presence = presence_external_optional
      end if
      call register_interior_state_variable(self, id, name, units, long_name, presence=presence, standard_variable=standard_variable)

   end subroutine register_interior_state_dependency_ex
!EOC

!-----------------------------------------------------------------------
!BOP
!
! !IROUTINE: Registers a dependency on an external bottom state variable
!
! !INTERFACE:
   subroutine register_bottom_state_dependency_ex(model,id,name,units,long_name,required,standard_variable)
!
! !DESCRIPTION:
!  This function searches for a biogeochemical state variable by the user-supplied name
!  in the global model database. It returns the identifier of the variable (or -1 if
!  the variable is not found), which may be used to retrieve the variable value at a later stage.
!
! !INPUT/OUTPUT PARAMETERS:
      class (type_base_model),              intent(inout)        :: model
      type (type_bottom_state_variable_id), intent(inout),target :: id
!
! !INPUT PARAMETERS:
      character(len=*),                         intent(in)          :: name,units,long_name
      logical,                                  intent(in),optional :: required
      type (type_horizontal_standard_variable), intent(in),optional :: standard_variable
!
!EOP
      integer :: presence
!-----------------------------------------------------------------------
!BOC
      presence = presence_external_required
      if (present(required)) then
         if (.not.required) presence = presence_external_optional
      end if
      call register_bottom_state_variable(model, id, name, units, long_name, presence=presence, standard_variable=standard_variable)

   end subroutine register_bottom_state_dependency_ex
!EOC
!-----------------------------------------------------------------------
!BOP
!
! !IROUTINE: Registers a dependency on an external surface-bound state variable
!
! !INTERFACE:
   subroutine register_surface_state_dependency_ex(model,id,name,units,long_name,required,standard_variable)
!
! !DESCRIPTION:
!  This function searches for a biogeochemical state variable by the user-supplied name
!  in the global model database. It returns the identifier of the variable (or -1 if
!  the variable is not found), which may be used to retrieve the variable value at a later stage.
!
! !INPUT/OUTPUT PARAMETERS:
      class (type_base_model),               intent(inout)        :: model
      type (type_surface_state_variable_id), intent(inout),target :: id
!
! !INPUT PARAMETERS:
      character(len=*),                         intent(in)          :: name,units,long_name
      logical,                                  intent(in),optional :: required
      type (type_horizontal_standard_variable), intent(in),optional :: standard_variable
!
!EOP
      integer :: presence
!-----------------------------------------------------------------------
!BOC
      presence = presence_external_required
      if (present(required)) then
         if (.not.required) presence = presence_external_optional
      end if
      call register_surface_state_variable(model, id, name, units, long_name, &
                                           presence=presence, standard_variable=standard_variable)

   end subroutine register_surface_state_dependency_ex
!EOC

   subroutine register_standard_interior_state_dependency(self,id,standard_variable,required)
      class (type_base_model),             intent(inout) :: self
      type (type_state_variable_id),target,intent(inout) :: id
      type (type_bulk_standard_variable),  intent(in)    :: standard_variable
      logical,optional,                    intent(in)    :: required

      call register_interior_state_dependency_ex(self, id, standard_variable%name, standard_variable%units, standard_variable%name, &
         required=required, standard_variable=standard_variable)
   end subroutine register_standard_interior_state_dependency

   subroutine register_standard_bottom_state_dependency(self,id,standard_variable,required)
      class (type_base_model),                    intent(inout) :: self
      type (type_bottom_state_variable_id),target,intent(inout) :: id
      type (type_horizontal_standard_variable),   intent(in)    :: standard_variable
      logical,optional,                           intent(in)    :: required

      call register_bottom_state_dependency_ex(self, id, standard_variable%name, standard_variable%units, standard_variable%name, &
         required=required, standard_variable=standard_variable)
   end subroutine register_standard_bottom_state_dependency

   subroutine register_standard_surface_state_dependency(self,id,standard_variable,required)
      class (type_base_model),                     intent(inout) :: self
      type (type_surface_state_variable_id),target,intent(inout) :: id
      type (type_horizontal_standard_variable),    intent(in)    :: standard_variable
      logical,optional,                            intent(in)    :: required

      call register_surface_state_dependency_ex(self, id, standard_variable%name, standard_variable%units, standard_variable%name, &
         required=required, standard_variable=standard_variable)
   end subroutine register_standard_surface_state_dependency

   subroutine register_interior_state_dependency_old(self,id,name)
      class (type_base_model),      intent(inout)        :: self
      type (type_state_variable_id),intent(inout),target :: id
      character(len=*),             intent(in)           :: name

      call self%register_interior_state_dependency(id, name, '', name)
      call self%request_coupling(id,name)
   end subroutine

   subroutine register_bottom_state_dependency_old(self,id,name)
      class (type_base_model),             intent(inout)        :: self
      type (type_bottom_state_variable_id),intent(inout),target :: id
      character(len=*),                    intent(in)           :: name

      call self%register_bottom_state_dependency(id, name, '', name)
      call self%request_coupling(id,name)
   end subroutine

   subroutine register_surface_state_dependency_old(self,id,name)
      class (type_base_model),              intent(inout)        :: self
      type (type_surface_state_variable_id),intent(inout),target :: id
      character(len=*),                     intent(in)           :: name

      call self%register_surface_state_dependency(id, name, '', name)
      call self%request_coupling(id,name)
   end subroutine

   subroutine register_standard_interior_dependency(self,id,standard_variable,required)
      class (type_base_model),           intent(inout)        :: self
      type (type_dependency_id),         intent(inout),target :: id
      type (type_bulk_standard_variable),intent(in)           :: standard_variable
      logical,optional,                  intent(in)           :: required

      call register_named_interior_dependency(self,id,standard_variable%name,standard_variable%units,standard_variable%name, &
                                              required=required)
      call self%request_coupling(id,standard_variable)
   end subroutine register_standard_interior_dependency

   subroutine register_standard_horizontal_dependency(self,id,standard_variable,required)
      class (type_base_model),                 intent(inout)        :: self
      type (type_horizontal_dependency_id),    intent(inout),target :: id
      type (type_horizontal_standard_variable),intent(in)           :: standard_variable
      logical,optional,                        intent(in)           :: required

      call register_named_horizontal_dependency(self,id,standard_variable%name,standard_variable%units,standard_variable%name, &
                                                required=required)
      call self%request_coupling(id,standard_variable)
   end subroutine register_standard_horizontal_dependency

   subroutine register_standard_interface_dependency(self,id,standard_variable,domain,required)
      class (type_base_model),             intent(inout)        :: self
      type (type_horizontal_dependency_id),intent(inout),target :: id
      type (type_bulk_standard_variable),  intent(in)           :: standard_variable
      integer,                             intent(in)           :: domain
      logical,optional,                    intent(in)           :: required

      if (domain/=domain_surface .and. domain/=domain_bottom) &
         call self%fatal_error('register_standard_interface_dependency','Specified domain must be domain_surface or domain_bottom.')
      call register_named_horizontal_dependency(self,id,standard_variable%name,standard_variable%units,standard_variable%name, &
                                                required=required)
      call self%request_coupling(id,standard_variable,domain=domain)
   end subroutine register_standard_interface_dependency

   subroutine register_standard_global_dependency(self,id,standard_variable,required)
      class (type_base_model),             intent(inout)        :: self
      type (type_global_dependency_id),    intent(inout),target :: id
      type (type_global_standard_variable),intent(in)           :: standard_variable
      logical,optional,                    intent(in)           :: required

      call register_named_global_dependency(self,id,standard_variable%name,standard_variable%units,standard_variable%name, &
                                            required=required)
      call self%request_coupling(id,standard_variable)
   end subroutine register_standard_global_dependency

!-----------------------------------------------------------------------
!BOP
!
! !IROUTINE: Registers a read-only dependency on a variable defined on
! the full model domain.
!
! !INTERFACE:
   subroutine register_named_interior_dependency(self,id,name,units,long_name,standard_variable,required)
!
! !DESCRIPTION:
!  This function searches for a biogeochemical state variable by the user-supplied name
!  in the global model database. It returns the identifier of the variable (or -1 if
!  the variable is not found), which may be used to retrieve the variable value at a later stage.
!
! !INPUT/OUTPUT PARAMETERS:
      class (type_base_model),  intent(inout)        :: self
      type (type_dependency_id),intent(inout),target :: id
!
! !INPUT PARAMETERS:
      character(len=*),                  intent(in)          :: name
      character(len=*),                  intent(in)          :: units,long_name
      type (type_bulk_standard_variable),intent(in),optional :: standard_variable
      logical,                           intent(in),optional :: required
!
!EOP
!
! !LOCAL VARIABLES:
      integer :: presence
!
!-----------------------------------------------------------------------
!BOC
      if (associated(id%link)) call self%fatal_error('register_named_interior_dependency', &
         'Identifier supplied for '//trim(name)//' is already associated with '//trim(id%link%name)//'.')

      ! Dependencies MUST be fulfilled, unless explicitly specified that this is not so (required=.false.)
      presence = presence_external_required
      if (present(required)) then
         if (.not.required) presence = presence_external_optional
      end if

      call self%add_interior_variable(name, units, long_name, presence=presence, &
                                      read_index=id%index, background=id%background, link=id%link)
      if (present(standard_variable)) call self%request_coupling(id,standard_variable)
   end subroutine register_named_interior_dependency
!EOC

!-----------------------------------------------------------------------
!BOP
!
! !IROUTINE: Registers a read-only dependency on a variable defined on
! a horizontal slice of the model domain.
!
! !INTERFACE:
   subroutine register_named_horizontal_dependency(self,id,name,units,long_name,standard_variable,required)
!
! !DESCRIPTION:
!  This function searches for a biogeochemical state variable by the user-supplied name
!  in the global model database. It returns the identifier of the variable (or -1 if
!  the variable is not found), which may be used to retrieve the variable value at a later stage.
!
! !INPUT/OUTPUT PARAMETERS:
      class (type_base_model),             intent(inout)        :: self
      type (type_horizontal_dependency_id),intent(inout),target :: id
!
! !INPUT PARAMETERS:
      character(len=*),                        intent(in)          :: name
      character(len=*),                        intent(in)          :: units,long_name
      type (type_horizontal_standard_variable),intent(in),optional :: standard_variable
      logical,                                 intent(in),optional :: required
!
!EOP
!
! !LOCAL VARIABLES:
      integer :: presence
!
!-----------------------------------------------------------------------
!BOC
      if (associated(id%link)) call self%fatal_error('register_named_horizontal_dependency', &
         'Identifier supplied for '//trim(name)//' is already associated with '//trim(id%link%name)//'.')

      ! Dependencies MUST be fulfilled, unless explicitly specified that this is not so (required=.false.)
      presence = presence_external_required
      if (present(required)) then
         if (.not.required) presence = presence_external_optional
      end if

      call self%add_horizontal_variable(name, units, long_name, presence=presence, &
                                        read_index=id%horizontal_index, background=id%background, link=id%link)
      if (present(standard_variable)) call self%request_coupling(id,standard_variable)
   end subroutine register_named_horizontal_dependency
!EOC

!-----------------------------------------------------------------------
!BOP
!
! !IROUTINE: Registers a read-only dependency on a global (space-
! independent) variable.
!
! !INTERFACE:
   subroutine register_named_global_dependency(self,id,name,units,long_name,standard_variable,required)
!
! !DESCRIPTION:
!  This function searches for a biogeochemical state variable by the user-supplied name
!  in the global model database. It returns the identifier of the variable (or -1 if
!  the variable is not found), which may be used to retrieve the variable value at a later stage.
!
! !INPUT/OUTPUT PARAMETERS:
      class (type_base_model),         intent(inout)        :: self
      type (type_global_dependency_id),intent(inout),target :: id
!
! !INPUT PARAMETERS:
      character(len=*),                    intent(in)          :: name
      character(len=*),                    intent(in)          :: units,long_name
      type (type_global_standard_variable),intent(in),optional :: standard_variable
      logical,                             intent(in),optional :: required
!
!EOP
!
! !LOCAL VARIABLES:
      integer :: presence
!
!-----------------------------------------------------------------------
!BOC
      if (associated(id%link)) call self%fatal_error('register_named_global_dependency', &
         'Identifier supplied for '//trim(name)//' is already associated with '//trim(id%link%name)//'.')

      ! Dependencies MUST be fulfilled, unless explicitly specified that this is not so (required=.false.)
      presence = presence_external_required
      if (present(required)) then
         if (.not.required) presence = presence_external_optional
      end if

      call self%add_scalar_variable(name, units, long_name, presence=presence, &
                                    read_index=id%global_index, background=id%background, link=id%link)
      if (present(standard_variable)) call self%request_coupling(id,standard_variable)
   end subroutine register_named_global_dependency
!EOC

   subroutine register_named_interior_dependency_old(self,id,name)
      class (type_base_model),  intent(inout)        :: self
      type (type_dependency_id),intent(inout),target :: id
      character(len=*),         intent(in)           :: name

      call self%log_message('Deprecated syntax for register_interior_dependency; please call it with a local name, &
                            &units, long_name. Subsequently call request_coupling if coupling to an external variable is desired.')
      call self%register_dependency(id,name, '', name)
      if (associated(self%parent)) call self%request_coupling(id,name)
   end subroutine register_named_interior_dependency_old

   subroutine register_named_horizontal_dependency_old(self,id,name)
      class (type_base_model),             intent(inout)        :: self
      type (type_horizontal_dependency_id),intent(inout),target :: id
      character(len=*),                    intent(in)           :: name

      call self%log_message('Deprecated syntax for register_horizontal_dependency; please call it with a local name, &
                            &units, long_name. Subsequently call request_coupling if coupling to an external variable is desired.')
      call self%register_dependency(id,name, '', name)
      if (associated(self%parent)) call self%request_coupling(id,name)
   end subroutine register_named_horizontal_dependency_old

   subroutine register_named_global_dependency_old(self,id,name)
      class (type_base_model),         intent(inout)        :: self
      type (type_global_dependency_id),intent(inout),target :: id
      character(len=*),                intent(in)           :: name

      call self%log_message('Deprecated syntax for register_global_dependency; please call it with a local name, &
                            &units, long_name. Subsequently call request_coupling if coupling to an external variable is desired.')
      call self%register_dependency(id,name, '', name)
      if (associated(self%parent)) call self%request_coupling(id,name)
   end subroutine register_named_global_dependency_old

subroutine register_bulk_expression_dependency(self,id,expression)
   class (type_base_model),       intent(inout)        :: self
   type (type_dependency_id),     intent(inout),target :: id
   class (type_bulk_expression),  intent(in)           :: expression

   class (type_bulk_expression),allocatable :: copy

   allocate(copy,source=expression)
   copy%out => id%index
   call self%register_dependency(id,copy%output_name,'',copy%output_name)
   copy%output_name = id%link%target%name

   call register_expression(self,copy)
   deallocate(copy)
end subroutine

subroutine register_horizontal_expression_dependency(self,id,expression)
   class (type_base_model),             intent(inout)        :: self
   type (type_horizontal_dependency_id),intent(inout),target :: id
   class (type_horizontal_expression),  intent(in)           :: expression

   class (type_horizontal_expression),allocatable :: copy

   allocate(copy,source=expression)
   copy%out => id%horizontal_index
   call self%register_dependency(id,copy%output_name,'',copy%output_name)
   copy%output_name = id%link%target%name

   call register_expression(self,copy)
   deallocate(copy)
end subroutine

recursive subroutine register_expression(self,expression)
   class (type_base_model), intent(inout)           :: self
   class (type_expression), intent(in)              :: expression

   class (type_expression), pointer :: current

   if (.not.associated(self%first_expression)) then
      allocate(self%first_expression,source=expression)
      current => self%first_expression
   else
      current => self%first_expression
      do while (associated(current%next))
         current => current%next
      end do
      allocate(current%next,source=expression)
      current => current%next
   end if

   if (associated(self%parent)) call register_expression(self%parent,expression)
end subroutine

subroutine get_real_parameter(self,value,name,units,long_name,default,scale_factor,minimum,maximum)
! !INPUT PARAMETERS:
   class (type_base_model), intent(inout), target  :: self
   real(rk),                intent(inout)          :: value
   character(len=*),        intent(in)             :: name
   character(len=*),        intent(in),   optional :: units,long_name
   real(rk),                intent(in),   optional :: default,scale_factor,minimum,maximum
!
!EOP
!
! !LOCAL VARIABLES:
   class (type_property),    pointer :: property
   logical                           :: success
   type (type_real_property)         :: current_parameter
   character(len=13)                 :: text1,text2
!
!-----------------------------------------------------------------------
!BOC
   if (present(default)) then
      current_parameter%has_default = .true.
      current_parameter%default = default
      value = default
   end if

   ! Try to find a user-specified value for this parameter in our dictionary, and in those of our ancestors.
   property => self%parameters%find_in_tree(name)
   if (associated(property)) then
      ! Value found - try to convert to real.
      value = property%to_real(success=success)
      if (.not.success) call self%fatal_error('get_real_parameter', &
         'Value "'//trim(property%to_string())//'" for parameter "'//trim(name)//'" is not a real number.')
   elseif (.not.present(default)) then
      call self%fatal_error('get_real_parameter','No value provided for parameter "'//trim(name)//'".')
   end if

   if (present(minimum)) then
      if (value<minimum) then
         write (text1,'(G13.6)') value
         write (text2,'(G13.6)') minimum
         call self%fatal_error('get_real_parameter','Value '//trim(adjustl(text1))//' for parameter "'//trim(name) &
            //'" is less than prescribed minimum of '//trim(adjustl(text2))//'.')
      end if
   end if
   if (present(maximum)) then
      if (value>maximum) then
         write (text1,'(G13.6)') value
         write (text2,'(G13.6)') maximum
         call self%fatal_error('get_real_parameter','Value '//trim(adjustl(text1))//' for parameter "'//trim(name) &
            //'" exceeds prescribed maximum of '//trim(adjustl(text2))//'.')
      end if
   end if

   ! Store parameter settings
   current_parameter%value = value
   call set_parameter(self,current_parameter,name,units,long_name)

   ! Apply scale factor to value provided to the model (if requested).
   if (present(scale_factor)) value = value*scale_factor
end subroutine get_real_parameter
!EOC

subroutine set_parameter(self,parameter,name,units,long_name)
! !INPUT PARAMETERS:
   class (type_base_model), intent(inout), target :: self
   class (type_property),   intent(inout)         :: parameter
   character(len=*),        intent(in)            :: name
   character(len=*),        intent(in),optional   :: units,long_name
!
!EOP
!-----------------------------------------------------------------------
!BOC
   parameter%name = name
   if (present(units))     parameter%units     = units
   if (present(long_name)) parameter%long_name = long_name
   call self%parameters%set_in_tree(parameter)
end subroutine set_parameter
!EOC

subroutine get_integer_parameter(self,value,name,units,long_name,default,minimum,maximum)
! !INPUT PARAMETERS:
   class (type_base_model), intent(inout), target :: self
   integer,                 intent(inout)         :: value
   character(len=*),        intent(in)            :: name
   character(len=*),        intent(in),optional   :: units,long_name
   integer,                 intent(in),optional   :: default,minimum,maximum
!
!EOP
!
! !LOCAL VARIABLES:
   class (type_property),       pointer :: property
   type (type_integer_property)         :: current_parameter
   logical                              :: success
   character(len=8)                     :: text1,text2
!
!-----------------------------------------------------------------------
!BOC
   if (present(default)) then
      current_parameter%has_default = .true.
      current_parameter%default = default
      value = default
   end if

   ! Try to find a user-specified value for this parameter in our dictionary, and in those of our ancestors.
   property => self%parameters%find_in_tree(name)
   if (associated(property)) then
      ! Value found - try to convert to integer.
      value = property%to_integer(success=success)
      if (.not.success) call self%fatal_error('get_integer_parameter', &
         'Value "'//trim(property%to_string())//'" for parameter "'//trim(name)//'" is not an integer number.')
   elseif (.not.present(default)) then
      call self%fatal_error('get_integer_parameter','No value provided for parameter "'//trim(name)//'".')
   end if

   if (present(minimum)) then
      if (value<minimum) then
         write (text1,'(I0)') value
         write (text2,'(I0)') minimum
         call self%fatal_error('get_integer_parameter','Value '//trim(adjustl(text1))//' for parameter "'//trim(name) &
            //'" is less than prescribed minimum of '//trim(adjustl(text2))//'.')
      end if
   end if
   if (present(maximum)) then
      if (value>maximum) then
         write (text1,'(I0)') value
         write (text2,'(I0)') maximum
         call self%fatal_error('get_integer_parameter','Value '//trim(adjustl(text1))//' for parameter "'//trim(name) &
            //'" exceeds prescribed maximum of '//trim(adjustl(text2))//'.')
      end if
   end if

   ! Store parameter settings
   current_parameter%value = value
   call set_parameter(self,current_parameter,name,units,long_name)
end subroutine get_integer_parameter
!EOC

subroutine get_logical_parameter(self,value,name,units,long_name,default)
! !INPUT PARAMETERS:
   class (type_base_model), intent(inout), target :: self
   logical,                 intent(inout)         :: value
   character(len=*),        intent(in)            :: name
   character(len=*),        intent(in),optional   :: units,long_name
   logical,                 intent(in),optional   :: default
!
!EOP
!
! !LOCAL VARIABLES:
   class (type_property),       pointer :: property
   type (type_logical_property)         :: current_parameter
   logical                              :: success
!
!-----------------------------------------------------------------------
!BOC
   if (present(default)) then
      current_parameter%has_default = .true.
      current_parameter%default = default
      value = default
   end if

   ! Try to find a user-specified value for this parameter in our dictionary, and in those of our ancestors.
   property => self%parameters%find_in_tree(name)
   if (associated(property)) then
      ! Value found - try to convert to logical.
      value = property%to_logical(success=success)
      if (.not.success) call self%fatal_error('get_logical_parameter', &
         'Value "'//trim(property%to_string())//'" for parameter "'//trim(name)//'" is not a Boolean value.')
   elseif (.not.present(default)) then
      call self%fatal_error('get_logical_parameter','No value provided for parameter "'//trim(name)//'".')
   end if

   ! Store parameter settings
   current_parameter%value = value
   call set_parameter(self,current_parameter,name,units,long_name)
end subroutine get_logical_parameter
!EOC

recursive subroutine get_string_parameter(self,value,name,units,long_name,default)
! !INPUT PARAMETERS:
   class (type_base_model), intent(inout), target :: self
   character(len=*),        intent(inout)         :: value
   character(len=*),        intent(in)            :: name
   character(len=*),        intent(in),optional   :: units,long_name
   character(len=*),        intent(in),optional   :: default
!
!EOP
!
! !LOCAL VARIABLES:
   class (type_property),      pointer :: property
   type (type_string_property)         :: current_parameter
   logical                             :: success
!
!-----------------------------------------------------------------------
!BOC
   if (present(default)) then
      current_parameter%has_default = .true.
      current_parameter%default = default
      value = default
   end if

   ! Try to find a user-specified value for this parameter in our dictionary, and in those of our ancestors.
   property => self%parameters%find_in_tree(name)
   if (associated(property)) then
      ! Value found - try to convert to string.
      value = property%to_string(success=success)
      if (.not.success) call self%fatal_error('get_string_parameter', &
         'Value for parameter "'//trim(name)//'" cannot be converted to string.')
   elseif (.not.present(default)) then
      call self%fatal_error('get_string_parameter','No value provided for parameter "'//trim(name)//'".')
   end if

   ! Store parameter settings
   current_parameter%value = value
   call set_parameter(self,current_parameter,name,units,long_name)
end subroutine get_string_parameter
!EOC

   function find_object(self,name,recursive,exact) result(object)

      class (type_base_model),  intent(in),target :: self
      character(len=*),         intent(in)        :: name
      logical,         optional,intent(in)        :: recursive,exact
      type (type_internal_variable),pointer       :: object

      type (type_link), pointer :: link

      nullify(object)
      link => self%find_link(name,recursive,exact)
      if (associated(link)) object => link%target

   end function find_object

   recursive function find_link(self,name,recursive,exact) result(link)

      class (type_base_model),  intent(in),target :: self
      character(len=*),         intent(in)        :: name
      logical,         optional,intent(in)        :: recursive,exact
      type (type_link),pointer                    :: link

      integer                         :: n
      logical                         :: recursive_eff,exact_eff
      class (type_base_model),pointer :: current

      link => null()

      n = len_trim(name)
      if (n>=1) then
         if (name(1:1)=='/') then
            link => find_link(self,name(2:),recursive,exact=.true.)
            return
         end if
         if (n>=2) then
            if (name(1:2)=='./') then
               link => find_link(self,name(3:),recursive,exact=.true.)
               return
            end if
            if (n>=3) then
               if (name(1:3)=='../') then
                  if (.not.associated(self%parent)) return
                  link => find_link(self%parent,name(4:),recursive,exact=.true.)
                  return
               end if
            end if
         end if
      end if

      recursive_eff = .false.
      if (present(recursive)) recursive_eff = recursive

      ! First search self and ancestors (if allowed) based on exact name provided.
      current => self
      do while (associated(current))
         link => current%links%find(name)
         if (associated(link)) return
         if (.not.recursive_eff) exit
         current => current%parent
      end do

      exact_eff = .true.
      if (present(exact)) exact_eff = exact
      if (exact_eff) return

      ! Not found. Now search self and ancestors (if allowed) based on safe name (letters and underscores only).
      current => self
      do while (associated(current))
         link => current%links%first
         do while (associated(link))
            if (get_safe_name(link%name)==name) return
            link => link%next
         end do
         if (.not.recursive_eff) exit
         current => current%parent
      end do

   end function find_link

!-----------------------------------------------------------------------
!BOP
!
! !IROUTINE: Find a model by name.
!
! !INTERFACE:
   function find_model(self,name,recursive) result(found_model)
!
! !DESCRIPTION:
!
! !INPUT PARAMETERS:
      class (type_base_model),       intent(in),target :: self
      character(len=*),              intent(in)        :: name
      logical,optional,              intent(in)        :: recursive
      class (type_base_model),pointer                  :: found_model

      class (type_base_model),pointer     :: current_root
      logical                             :: recursive_eff
      type (type_model_list_node),pointer :: node
      integer                             :: istart,length
!
!EOP
!-----------------------------------------------------------------------
!BOC
      nullify(found_model)

      ! Determine whether to also try among ancestors
      recursive_eff = .false.
      if (present(recursive)) recursive_eff = recursive

      current_root => self
      do while (associated(current_root))
         ! Process individual path components (separated by /)
         found_model => current_root
         istart = 1
         do while (associated(found_model).and.istart<=len(name))
            length = index(name(istart:),'/')-1
            if (length==-1) length = len(name) - istart + 1
            if (length==2.and.name(istart:istart+1)=='..') then
               found_model => found_model%parent
            elseif (.not.(length==1.and.name(istart:istart)=='.')) then
               node => found_model%children%find(name(istart:istart+length-1))
               nullify(found_model)
               if (associated(node)) found_model => node%model
            end if
            istart = istart+length+1
         end do

         ! Only continue if we have not found the model and are allowed to try parent model.
         if (associated(found_model).or..not.recursive_eff) return

         current_root => current_root%parent
      end do
   end function find_model
!EOC

function get_aggregate_variable_access(self,standard_variable) result(aggregate_variable_access)
   class (type_base_model),           intent(inout) :: self
   type (type_bulk_standard_variable),intent(in)    :: standard_variable

   type (type_aggregate_variable_access),pointer :: aggregate_variable_access

   ! First try to locate existing requests object for the speicifed standard variable.
   aggregate_variable_access => self%first_aggregate_variable_access
   do while (associated(aggregate_variable_access))
      if (aggregate_variable_access%standard_variable%compare(standard_variable)) return
      aggregate_variable_access => aggregate_variable_access%next
   end do

   ! Not found - create a new requests object.
   allocate(aggregate_variable_access)
   aggregate_variable_access%standard_variable = standard_variable
   aggregate_variable_access%next => self%first_aggregate_variable_access
   self%first_aggregate_variable_access => aggregate_variable_access
end function get_aggregate_variable_access

function get_free_unit() result(unit)
   integer :: unit
   integer, parameter :: LUN_MIN=10, LUN_MAX=1000

   logical :: opened

   do unit=LUN_MIN,LUN_MAX
      inquire(unit=unit,opened=opened)
      if (.not.opened) return
   end do
   unit = -1
end function get_free_unit

function get_safe_name(name) result(safe_name)
   character(len=*),intent(in) :: name
   character(len=len(name))    :: safe_name
   integer :: i,ch
   logical :: valid
   safe_name = name
   do i=1,len_trim(name)
      ch = iachar(name(i:i))
      valid = (ch>=iachar('a').and.ch<=iachar('z')) & ! Lower-case letter
          .or.(ch>=iachar('A').and.ch<=iachar('Z')) & ! Upper-case letter
          .or.(ch>=iachar('0').and.ch<=iachar('9')) & ! Number
          .or.(ch==iachar('_'))                       ! Underscore
      if (.not.valid) safe_name(i:i) = '_'
   end do
end function


recursive subroutine abstract_model_factory_initialize(self)
   class (type_base_model_factory),intent(inout) :: self

   type (type_base_model_factory_node),pointer :: current

   self%initialized = .true.
   current => self%first_child
   do while(associated(current))
      if (.not.current%factory%initialized) call current%factory%initialize()
      current => current%next
   end do
end subroutine abstract_model_factory_initialize

subroutine abstract_model_factory_add(self,child,prefix)
   class (type_base_model_factory),       intent(inout) :: self
   class (type_base_model_factory),target,intent(in)    :: child
   character(len=*),intent(in),optional                 :: prefix

   type (type_base_model_factory_node),pointer :: current

   if (self%initialized) call fatal_error('abstract_model_factory_add', &
      'BUG! Factory initialiation is complete. Child factories can no longer be added.')

   if (.not.associated(self%first_child)) then
      allocate(self%first_child)
      current => self%first_child
   else
      current => self%first_child
      do while(associated(current%next))
         current => current%next
      end do
      allocate(current%next)
      current => current%next
   end if

   current%factory => child
   if (present(prefix)) current%prefix = prefix
end subroutine abstract_model_factory_add

recursive subroutine abstract_model_factory_create(self,name,model)
   class (type_base_model_factory),intent(in) :: self
   character(len=*),               intent(in) :: name
   class (type_base_model),pointer            :: model

   type (type_base_model_factory_node),pointer :: child
   integer                                     :: n

   child => self%first_child
   do while(associated(child))
      if (child%prefix/='') then
         n = len_trim(child%prefix)
         if (len_trim(name)>n+1) then
            if (name(1:n)==child%prefix .and. (name(n+1:n+1)=='_' .or. name(n+1:n+1)=='/')) &
               call child%factory%create(name(n+2:),model)
         end if
      else
         call child%factory%create(name,model)
      end if
      if (associated(model)) return
      child => child%next
   end do
end subroutine abstract_model_factory_create

recursive subroutine abstract_model_factory_register_version(self,name,version_string)
   class (type_base_model_factory),intent(in) :: self
   character(len=*),               intent(in) :: name,version_string

   type (type_version),pointer :: version

   if (associated(first_module_version)) then
      version => first_module_version
      do while (associated(version%next))
         version => version%next
      end do
      allocate(version%next)
      version => version%next
   else
      allocate(first_module_version)
      version => first_module_version
   end if
   version%module_name = name
   version%version_string = version_string
end subroutine abstract_model_factory_register_version

   function time_treatment2output(time_treatment) result(output)
      integer, intent(in) :: time_treatment
      integer             :: output
      select case (time_treatment)
         case (time_treatment_last);            output = output_instantaneous
         case (time_treatment_integrated);      output = output_time_integrated
         case (time_treatment_averaged);        output = output_time_step_averaged
         case (time_treatment_step_integrated); output = output_time_step_integrated
      end select
   end function

   function output2time_treatment(output) result(time_treatment)
      integer, intent(in) :: output
      integer             :: time_treatment
      select case (output)
         case (output_none);                 time_treatment = time_treatment_last
         case (output_instantaneous);        time_treatment = time_treatment_last
         case (output_time_integrated);      time_treatment = time_treatment_integrated
         case (output_time_step_averaged);   time_treatment = time_treatment_averaged
         case (output_time_step_integrated); time_treatment = time_treatment_step_integrated
      end select
   end function

   subroutine coupling_task_list_remove(self,task)
      class (type_coupling_task_list),intent(inout) :: self
      class (type_coupling_task),pointer            :: task
      if (associated(task%previous)) then
         task%previous%next => task%next
      else
         self%first => task%next
      end if
      if (associated(task%next)) task%next%previous => task%previous
      deallocate(task)
   end subroutine

   function coupling_task_list_add_object(self,task,always_create) result(used)
      class (type_coupling_task_list),intent(inout) :: self
      class (type_coupling_task),pointer            :: task
      logical,                        intent(in)    :: always_create
      logical                                       :: used

      class (type_coupling_task),pointer            :: existing_task

      ! First try to find an existing coupling task for this link. If one exists, we'll replace it.
      used = .false.
      existing_task => self%first
      do while (associated(existing_task))
         ! Check if we have found an existing task for the same link.
         if (associated(existing_task%slave,task%slave)) then
            ! If existing one has higher priority, do not add the new task and return (used=.false.)
            if (existing_task%user_specified.and..not.always_create) return

            ! We will overwrite the existing task - remove existing task and exit loop
            call self%remove(existing_task)
            exit
         end if
         existing_task => existing_task%next
      end do

      used = .true.
      if (.not.associated(self%first)) then
         ! Task list is empty - add first.
         self%first => task
         nullify(task%previous)
      else
         ! Task list contains items - append to tail.

         ! Find tail of the list
         existing_task => self%first
         do while (associated(existing_task%next))
            existing_task => existing_task%next
         end do

         existing_task%next => task
         task%previous => existing_task
      end if
      nullify(task%next)
   end function coupling_task_list_add_object

   subroutine coupling_task_list_add(self,link,always_create,task)
      class (type_coupling_task_list),intent(inout)         :: self
      type (type_link),               intent(inout), target :: link
      logical,                        intent(in)            :: always_create
      class (type_coupling_task),pointer                    :: task

      logical :: used

      allocate(task)
      task%slave => link
      task%domain = link%target%domain
      used = self%add_object(task,always_create)
      if (.not.used) deallocate(task)

   end subroutine coupling_task_list_add

   character(len=32) function source2string(source)
      integer, intent(in) :: source
      select case (source)
      case (source_unknown);                  source2string = 'unknown'
      case (source_do);                       source2string = 'do'
      case (source_do_column);                source2string = 'do_column'
      case (source_do_horizontal);            source2string = 'do_horizontal'
      case (source_do_bottom);                source2string = 'do_bottom'
      case (source_do_surface);               source2string = 'do_surface'
      case (source_none);                     source2string = 'none'
      case (source_get_vertical_movement);    source2string = 'get_vertical_movement'
      case (source_check_state);              source2string = 'check_state'
      case (source_check_bottom_state);       source2string = 'check_bottom_state'
      case (source_check_surface_state);      source2string = 'check_surface_state'
      case (source_initialize_state);         source2string = 'initialize_state'
      case (source_initialize_bottom_state);  source2string = 'initialize_bottom_state'
      case (source_initialize_surface_state); source2string = 'initialize_surface_state'
      case (source_get_light_extinction);     source2string = 'get_light_extinction'
      case (source_get_drag);                 source2string = 'get_drag'
      case (source_get_albedo);               source2string = 'get_albedo'
      case default
         write (source2string,'(i0)') source
      end select
   end function source2string

   subroutine variable_set_add(self,variable)
      class (type_variable_set),intent(inout) :: self
      type (type_internal_variable),target    :: variable

      type (type_variable_node), pointer :: node

      ! Check if this variable already exists.
      node => self%first
      do while (associated(node))
         if (associated(node%target,variable)) return
         node => node%next
      end do

      ! Create a new variable object and prepend it to the list.
      allocate(node)
      node%target => variable
      node%next => self%first
      self%first => node
   end subroutine variable_set_add

   subroutine variable_set_remove(self,variable,discard)
      class (type_variable_set),intent(inout) :: self
      type (type_internal_variable),target    :: variable
      logical,optional,         intent(in)    :: discard

      type (type_variable_node), pointer :: node, previous
      logical                            :: discard_

      ! Check if this variable already exists.
      previous => null()
      node => self%first
      do while (associated(node))
         if (associated(node%target,variable)) then
            if (associated(previous)) then
               previous%next => node%next
            else
               self%first => node%next
            end if
            deallocate(node)
            return
         end if
         previous => node
         node => node%next
      end do
      discard_ = .false.
      if (present(discard)) discard_ = discard
      if (.not.discard_) call fatal_error('variable_set_remove','Variable "'//trim(variable%name)//'" not found in set.')
   end subroutine variable_set_remove

   logical function variable_set_contains(self,variable)
      class (type_variable_set),intent(in) :: self
      type (type_internal_variable),target :: variable

      type (type_variable_node), pointer :: node

      variable_set_contains = .true.
      node => self%first
      do while (associated(node))
         if (associated(node%target,variable)) return
         node => node%next
      end do
      variable_set_contains = .false.
   end function variable_set_contains

   subroutine variable_set_update(self,other)
      class (type_variable_set),intent(inout) :: self
      class (type_variable_set),intent(in)    :: other

      type (type_variable_node), pointer :: node

      node => other%first
      do while (associated(node))
         call self%add(node%target)
         node => node%next
      end do
   end subroutine variable_set_update

   subroutine variable_set_finalize(self)
      class (type_variable_set), intent(inout) :: self

      type (type_variable_node),pointer :: node, next

      node => self%first
      do while (associated(node))
         next => node%next
         deallocate(node)
         node => next
      end do
      self%first => null()
   end subroutine variable_set_finalize

   subroutine variable_list_append(self,variable,index)
      class (type_variable_list),intent(inout) :: self
      type (type_internal_variable), target    :: variable
      integer,optional,          intent(out)   :: index

      type (type_variable_node), pointer :: last

      if (associated(self%first)) then
         last => self%first
         do while (associated(last%next))
            last => last%next
         end do
         allocate(last%next)
         last%next%target => variable
      else
         allocate(self%first)
         self%first%target => variable
      end if
      self%count = self%count + 1
      if (present(index)) index = self%count
   end subroutine variable_list_append

   end module fabm_types

!-----------------------------------------------------------------------
! Copyright under the GNU Public License - www.gnu.org
!-----------------------------------------------------------------------<|MERGE_RESOLUTION|>--- conflicted
+++ resolved
@@ -352,14 +352,12 @@
       type (type_link_list)           :: sms_list,surface_flux_list,bottom_flux_list
       type (type_link),pointer        :: sms_sum => null(), surface_flux_sum => null(), bottom_flux_sum => null()
       type (type_link),pointer        :: movement_diagnostic => null()
-<<<<<<< HEAD
-      type (type_internal_variable),pointer :: write_owner => null()
-      type (type_variable_set)        :: cowriters
-=======
       type (type_link),pointer        :: sms                 => null()
       type (type_link),pointer        :: surface_flux        => null()
       type (type_link),pointer        :: bottom_flux         => null()
->>>>>>> 8c429511
+
+      type (type_internal_variable),pointer :: write_owner => null()
+      type (type_variable_set)        :: cowriters
    end type
 
    type type_link
@@ -1492,6 +1490,7 @@
       sms_id%link%target%prefill = prefill_constant
       sms_id%link%target%write_operator = operator_add
       link2 => link%target%sms_list%append(sms_id%link%target,sms_id%link%target%name)
+      link%target%sms => link2
    end subroutine register_source
 
    subroutine register_surface_flux(self, link, surface_flux_id)
@@ -1508,6 +1507,7 @@
       surface_flux_id%link%target%prefill = prefill_constant
       surface_flux_id%link%target%write_operator = operator_add
       link2 => link%target%surface_flux_list%append(surface_flux_id%link%target,surface_flux_id%link%target%name)
+      link%target%surface_flux => link2
    end subroutine register_surface_flux
 
    subroutine register_bottom_flux(self, link, bottom_flux_id)
@@ -1524,6 +1524,7 @@
       bottom_flux_id%link%target%prefill = prefill_constant
       bottom_flux_id%link%target%write_operator = operator_add
       link2 => link%target%bottom_flux_list%append(bottom_flux_id%link%target,bottom_flux_id%link%target%name)
+      link%target%bottom_flux => link2
    end subroutine register_bottom_flux
 
 !-----------------------------------------------------------------------
@@ -1747,11 +1748,7 @@
 !
 ! !LOCAL VARIABLES:
       type (type_internal_variable), pointer :: variable
-<<<<<<< HEAD
-      type (type_link),              pointer :: link_,link2
-=======
-      type (type_link),              pointer :: link_,link_dum
->>>>>>> 8c429511
+      type (type_link),              pointer :: link_
 !
 !-----------------------------------------------------------------------
 !BOC
@@ -1773,26 +1770,6 @@
                         initial_value, background_value, presence, output, time_treatment, &
                         act_as_state_variable, read_index, state_index, write_index, background, link_)
 
-<<<<<<< HEAD
-=======
-      if (present(sms_index)) then
-         call self%add_interior_variable(trim(link_%name)//'_sms', trim(units)//'/s', trim(long_name)//' sources-sinks', &
-                                     0.0_rk, output=output_none, write_index=sms_index, link=variable%sms)
-         link_dum => variable%sms_list%append(variable%sms%target,variable%sms%target%name)
-      end if
-      if (present(surface_flux_index)) then
-         call self%add_horizontal_variable(trim(link_%name)//'_sfl', trim(units)//'*m/s', trim(long_name)//' surface flux', &
-                                     0.0_rk, output=output_none, write_index=surface_flux_index, link=variable%surface_flux, &
-                                     domain=domain_surface, source=source_do_surface)
-         link_dum => variable%surface_flux_list%append(variable%surface_flux%target,variable%surface_flux%target%name)
-      end if
-      if (present(bottom_flux_index)) then
-         call self%add_horizontal_variable(trim(link_%name)//'_bfl', trim(units)//'*m/s', trim(long_name)//' bottom flux', &
-                                     0.0_rk, output=output_none, write_index=bottom_flux_index, link=variable%bottom_flux, &
-                                     domain=domain_bottom, source=source_do_bottom)
-         link_dum => variable%bottom_flux_list%append(variable%bottom_flux%target,variable%bottom_flux%target%name)
-      end if
->>>>>>> 8c429511
       if (present(movement_index)) then
          call self%add_interior_variable(trim(link_%name)//'_w', 'm/s', trim(long_name)//' vertical movement', &
                                      variable%vertical_movement, output=output_none, write_index=movement_index, link=variable%movement_diagnostic, &
@@ -1870,12 +1847,8 @@
          call self%add_horizontal_variable(trim(link_%name)//'_sms', trim(units)//'/s', trim(long_name)//' sources-sinks', &
                                            0.0_rk, output=output_none, write_index=sms_index, link=variable%sms, &
                                            domain=variable%domain, source=sms_source)
-<<<<<<< HEAD
-         link2%target%prefill = prefill_constant
-         link_dum => variable%sms_list%append(link2%target,link2%target%name)
-=======
+         variable%sms%target%prefill = prefill_constant
          link_dum => variable%sms_list%append(variable%sms%target,variable%sms%target%name)
->>>>>>> 8c429511
       end if
 
       if (present(link)) link => link_
