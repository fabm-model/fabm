#include "fabm_driver.h"

#define _FABM_BGC_BACKWARD_COMPATIBILITY_
!-----------------------------------------------------------------------
!BOP
!
! !MODULE: fabm_types --- Derived types and procedures for use by biogeochemical modules
!
! !INTERFACE:
   module fabm_types
!
! !DESCRIPTION:
! This module contains the derived types and procedures that are used for communication between
! biogeochemical models and FABM. This module provides types for storing model data (e.g.,
! metadata for variables and parameters), and logic for registration of model objects
! (state and diagnostic variables), retrieval of model settings (parameter values) and coupling.
!
! !USES:
   use fabm_standard_variables
   use fabm_properties
   use fabm_driver
!
   implicit none
!
!  default: all is private.
   private
!
! !PUBLIC MEMBER FUNCTIONS:
!
   ! Base data type for biogeochemical models.
   public type_base_model

   ! Collection with standard variables (e.g., temperature, practical_salinity)
   public standard_variables
   public type_base_standard_variable, type_bulk_standard_variable

   ! Variable identifier types used by biogeochemical models
   public type_variable_id
   public type_diagnostic_variable_id
   public type_horizontal_diagnostic_variable_id
   public type_state_variable_id
   public type_surface_state_variable_id
   public type_bottom_state_variable_id
   public type_dependency_id
   public type_horizontal_dependency_id
   public type_global_dependency_id
   public type_aggregate_variable_id, type_horizontal_aggregate_variable_id

   ! Data types and procedures for variable management - used by FABM internally only.
   public type_link, type_link_list, type_variable_set_member, type_variable_set, type_variable_list
   public type_internal_variable
   public type_cache

   public type_model_list,type_model_list_node

   public get_free_unit
   public get_safe_name
   public source2string

   public type_expression, type_bulk_expression, type_horizontal_expression

   public get_aggregate_variable_access, type_aggregate_variable_access, type_contribution
   public time_treatment2output,output2time_treatment

   public type_coupling_task

! !PUBLIC DATA MEMBERS:
!
   integer, parameter, public :: attribute_length = 256

   integer, parameter, public :: rk = _FABM_REAL_KIND_

<<<<<<< HEAD
   integer, parameter, public :: domain_interior   = 4, &
                                 domain_horizontal = 8, &
                                 domain_scalar     = 16, &
                                 domain_bottom     = 9, &
                                 domain_surface    = 10

   integer, parameter, public :: source_unknown                  =  0, &
                                 source_do                       =  1, &
                                 source_do_column                =  2, &
                                 source_do_horizontal            =  3, &
                                 source_do_bottom                =  4, &
                                 source_do_surface               =  5, &
                                 source_none                     =  6, &
                                 source_get_vertical_movement    =  7, &
                                 source_initialize_state         =  8, &
                                 source_initialize_surface_state =  9, &
                                 source_initialize_bottom_state  = 10, &
                                 source_check_state              = 11, &
                                 source_check_surface_state      = 12, &
                                 source_check_bottom_state       = 13, &
                                 source_get_light_extinction     = 14, &
                                 source_get_drag                 = 15, &
                                 source_get_albedo               = 16

   integer, parameter, public :: presence_internal          = 1, &
                                 presence_external_required = 2, &
                                 presence_external_optional = 6

   integer, parameter, public :: prefill_none           = 0, &
                                 prefill_missing_value  = 1, &
                                 prefill_previous_value = 2

   integer, parameter, public :: access_none       = 0, &
                                 access_read       = 1, &
                                 access_set_source = 2, &
                                 access_state      = ior(access_read,access_set_source)

   integer, parameter, public :: store_index_none      = 0
   integer, parameter, public :: store_index_requested = 1

   integer, parameter, public :: operator_assign = 0, &
                                 operator_add    = 1
=======
   integer, parameter, public :: domain_interior = 4, domain_horizontal = 8, domain_scalar = 16, domain_bottom = 9, domain_surface = 10

   integer, parameter, public :: source_unknown = 0, source_do = 1, source_do_column = 2, source_do_bottom = 3, source_do_surface = 4, source_none = 5, source_get_vertical_movement = 6, source_do_horizontal = 7

   integer, parameter, public :: presence_internal = 1, presence_external_required = 2, presence_external_optional = 6

   integer, parameter, public :: prefill_none = 0, prefill_constant = 1, prefill_previous_value = 2

   integer, parameter, public :: access_none = 0, access_read = 1, access_set_source = 2, access_state = ior(access_read,access_set_source)
>>>>>>> 2f0c9f5e
!
! !PUBLIC TYPES:
!
   integer, parameter, public :: output_none                 = 0, &
                                 output_instantaneous        = 1, &
                                 output_time_integrated      = 2, &
                                 output_time_step_averaged   = 4, &
                                 output_time_step_integrated = 8

   ! For pre 2014-01 backward compatibility only (please use output_* instead)
   integer, parameter, public :: time_treatment_last            = 0, &
                                 time_treatment_integrated      = 1, &
                                 time_treatment_averaged        = 2, &
                                 time_treatment_step_integrated = 3

   ! ====================================================================================================
   ! Data types for pointers to variable values.
   ! ====================================================================================================

   type type_integer_pointer
      integer,pointer :: p => null()
   end type

   type type_real_pointer
      real(rk),pointer :: p => null()
   end type

   type type_real_pointer_set
      type (type_real_pointer),allocatable :: pointers(:)
   contains
      procedure :: append    => real_pointer_set_append
      procedure :: extend    => real_pointer_set_extend
      procedure :: set_value => real_pointer_set_set_value
   end type

   type type_integer_pointer_set
      type (type_integer_pointer),allocatable :: pointers(:)
      integer                                 :: value = -1
   contains
      procedure :: append      => integer_pointer_set_append
      procedure :: extend      => integer_pointer_set_extend
      procedure :: set_value   => integer_pointer_set_set_value
      procedure :: is_empty    => integer_pointer_set_is_empty
      procedure :: copy_values => integer_pointer_set_copy_values
      procedure :: clear       => integer_pointer_set_clear
   end type

   type type_coupling_task
      type (type_link), pointer                   :: slave       => null()
      character(len=attribute_length)             :: master_name = ''
      class (type_base_standard_variable),pointer :: master_standard_variable => null()
      logical                                     :: user_specified = .false.
      integer                                     :: domain = domain_interior
      class (type_coupling_task), pointer         :: previous    => null()
      class (type_coupling_task), pointer         :: next        => null()
   end type

   type type_coupling_task_list
      class (type_coupling_task),pointer :: first => null()
      logical                            :: includes_custom = .false.
   contains
      procedure :: remove => coupling_task_list_remove
      procedure :: add => coupling_task_list_add
      procedure :: add_object => coupling_task_list_add_object
   end type

   ! ====================================================================================================
   ! Variable identifiers used by biogeochemical models.
   ! ====================================================================================================

   type,abstract :: type_variable_id
      type (type_link), pointer :: link => null()
   end type

   type,extends(type_variable_id) :: type_aggregate_variable_id
      integer  :: sum_index = -1
   end type

   type,extends(type_variable_id) :: type_horizontal_aggregate_variable_id
      integer  :: horizontal_sum_index = -1
   end type

   type,extends(type_variable_id) :: type_state_variable_id
      integer  :: index              = -1
      integer  :: state_index        = -1
      !integer  :: sms_index          = -1
      !integer  :: surface_flux_index = -1
      !integer  :: bottom_flux_index  = -1
      integer  :: movement_index     = -1
      real(rk) :: background         = 0.0_rk
      type (type_aggregate_variable_id) :: sms
      type (type_horizontal_aggregate_variable_id) :: surface_flux
      type (type_horizontal_aggregate_variable_id) :: bottom_flux
   end type

   type,extends(type_variable_id) :: type_bottom_state_variable_id
      integer  :: horizontal_index   = -1
      integer  :: bottom_sms_index   = -1
      integer  :: bottom_state_index = -1
      real(rk) :: background         = 0.0_rk
   end type

   type,extends(type_variable_id) :: type_surface_state_variable_id
      integer  :: horizontal_index    = -1
      integer  :: surface_sms_index   = -1
      integer  :: surface_state_index = -1
      real(rk) :: background          = 0.0_rk
   end type

   type,extends(type_variable_id) :: type_diagnostic_variable_id
      integer :: diag_index = -1
   end type

   type,extends(type_variable_id) :: type_horizontal_diagnostic_variable_id
      integer :: horizontal_diag_index = -1
   end type

   type,extends(type_variable_id) :: type_dependency_id
      integer  :: index      = -1
      real(rk) :: background = 0.0_rk
   end type

   type,extends(type_variable_id) :: type_horizontal_dependency_id
      integer  :: horizontal_index = -1
      real(rk) :: background       = 0.0_rk
   end type

   type,extends(type_variable_id) :: type_global_dependency_id
      integer  :: global_index = -1
      real(rk) :: background   = 0.0_rk
   end type

#ifdef _FABM_BGC_BACKWARD_COMPATIBILITY_
   type,extends(type_variable_id),public :: type_conserved_quantity_id
      integer :: cons_index = -1
   end type
#endif

   ! ====================================================================================================
   ! Derived types used internally to register contributions of variables to aggregate variables.
   ! ====================================================================================================

   type type_contribution
      type (type_bulk_standard_variable)  :: target
      real(rk)                            :: scale_factor = 1.0_rk
      logical                             :: include_background = .false.
      type (type_contribution),pointer    :: next => null()
   end type

   type type_contribution_list
      type (type_contribution),pointer :: first => null()
   contains
      procedure :: add => contribution_list_add
   end type

   type type_aggregate_variable_access
      type (type_bulk_standard_variable)             :: standard_variable
      integer                                        :: interior   = access_none
      integer                                        :: horizontal = access_none
      integer                                        :: bottom     = access_none
      integer                                        :: surface    = access_none
      type (type_aggregate_variable_access), pointer :: next       => null()
   end type

   type type_link_list
      type (type_link),pointer :: first => null()
   contains
      procedure :: append   => link_list_append
      procedure :: find     => link_list_find
      procedure :: count    => link_list_count
      procedure :: finalize => link_list_finalize
      procedure :: extend   => link_list_extend
   end type

   type type_variable_set_member
      type (type_internal_variable),  pointer :: target => null()
      type (type_variable_set_member),pointer :: next   => null()
   end type

   type type_variable_set
      type (type_variable_set_member), pointer :: first => null()
   contains
      procedure :: add      => variable_set_add
      procedure :: update   => variable_set_update
      procedure :: remove   => variable_set_remove
      procedure :: contains => variable_set_contains
      procedure :: finalize => variable_set_finalize
   end type

   type type_variable_list
      type (type_variable_set_member), pointer :: first => null()
      integer                                  :: count = 0
   contains
      procedure :: append => variable_list_append
   end type

   ! ====================================================================================================
   ! Derived types used internally to store information on model variables and model references.
   ! ====================================================================================================

   type type_internal_variable
      character(len=attribute_length) :: name      = ''
      character(len=attribute_length) :: long_name = ''
      type (type_property_dictionary) :: properties
      character(len=attribute_length) :: units          = ''
      real(rk)                        :: minimum        = -1.e20_rk
      real(rk)                        :: maximum        =  1.e20_rk
      real(rk)                        :: missing_value  = -2.e20_rk
      real(rk)                        :: prefill_value  = -2.e20_rk
      real(rk)                        :: initial_value  = 0.0_rk
      integer                         :: output         = output_instantaneous
      integer                         :: presence       = presence_internal
      integer                         :: domain         = domain_interior
      integer                         :: source         = source_unknown
      integer                         :: prefill        = prefill_none
      integer                         :: write_operator = operator_assign
      class (type_base_model),pointer :: owner          => null()
      type (type_contribution_list)   :: contributions

      type (type_standard_variable_set) :: standard_variables

      logical :: fake_state_variable = .false.
      logical :: can_be_slave = .false.

      ! Only used for interior state variables:
      real(rk) :: vertical_movement         = 0.0_rk
      logical  :: no_precipitation_dilution = .false.
      logical  :: no_river_dilution         = .false.

      integer,pointer :: read_index  => null()
      integer,pointer :: write_index => null()
      integer         :: store_index = store_index_none

      ! Collections to collect information from all coupled variables.
      type (type_integer_pointer_set) :: read_indices,state_indices,write_indices
      type (type_real_pointer_set)    :: background_values
      type (type_link_list)           :: sms_list,surface_flux_list,bottom_flux_list
      type (type_link),pointer        :: sms_sum => null(), surface_flux_sum => null(), bottom_flux_sum => null()
      type (type_link),pointer        :: movement_diagnostic => null()
      type (type_internal_variable),pointer :: write_owner => null()
      type (type_variable_set)        :: cowriters
   end type

   type type_link
      character(len=attribute_length)        :: name     = ''
      type (type_internal_variable), pointer :: target   => null()
      type (type_internal_variable), pointer :: original => null()
      type (type_link), pointer              :: next     => null()
   end type

   ! ====================================================================================================
   ! Types that describe custom expressions (arbitrary functions of one or more variables).
   ! ====================================================================================================

   type,abstract :: type_expression
      class (type_expression), pointer :: next        => null()
      character(len=attribute_length)  :: output_name = ''
      integer,pointer :: out => null()
   end type

   type,abstract,extends(type_expression) :: type_bulk_expression
      !type (type_interior_data_pointer),pointer :: out => null()
   end type

   type,abstract,extends(type_expression) :: type_horizontal_expression
      !type (type_horizontal_data_pointer),pointer :: out => null()
   end type

   ! ====================================================================================================
   ! Base model type, used by biogeochemical models to inherit from, and by external host to
   ! get variable lists and metadata.
   ! ====================================================================================================

   type type_model_list_node
      class (type_base_model),    pointer :: model => null()
      type (type_model_list_node),pointer :: next  => null()
   end type

   type type_model_list
      type (type_model_list_node),pointer :: first => null()
   contains
      procedure :: append     => model_list_append
      procedure :: extend     => model_list_extend
      procedure :: find_name  => model_list_find_name
      procedure :: find_model => model_list_find_model
      procedure :: count      => model_list_count
      procedure :: finalize   => model_list_finalize
      procedure :: print      => model_list_print
      generic   :: find       => find_name, find_model
   end type

   type type_reused_diagnostic
      integer :: read_index
      integer :: write_index
      integer :: source
   end type

   type type_base_model
      ! Flag determining whether the contents of the type are "frozen", i.e., they will not change anymore.
      logical :: frozen = .false.

      ! Flag determining whether this model was explciitly created by the user (e.g., by requesting it in a namelist or YAML file)
      logical :: user_created = .false.

      ! Pointers to linked models in the model tree.
      class (type_base_model),pointer :: parent => null()
      type (type_model_list)          :: children

      ! Model name and variable prefixes.
      character(len=attribute_length) :: name      = ''
      character(len=attribute_length) :: long_name = ''
      character(len=attribute_length) :: type_name = ''

      ! Models constituents: links to variables, coupling requests, parameters, expressions
      type (type_link_list) :: links
      type (type_aggregate_variable_access),pointer :: first_aggregate_variable_access => null()

      type (type_hierarchical_dictionary) :: couplings
      type (type_hierarchical_dictionary) :: parameters

      class (type_expression), pointer :: first_expression => null()

      type (type_coupling_task_list) :: coupling_task_list

      real(rk) :: dt = 1.0_rk

      logical :: check_conservation = .false.
   contains

      ! Procedure for adding child models [during initialization only]
      procedure :: add_child

      ! Procedures for adding variables [during initialization only]
      procedure :: add_interior_variable
      procedure :: add_horizontal_variable
      procedure :: add_scalar_variable
      procedure :: add_object

      ! Procedures for locating links, objects, models.
      procedure :: find_link
      procedure :: find_object
      procedure :: find_model

      ! Procedures for requesting coupling between variables
      procedure :: request_coupling_for_link
      procedure :: request_coupling_for_name
      procedure :: request_coupling_for_id
      procedure :: request_standard_coupling_for_link
      procedure :: request_standard_coupling_for_id
      generic   :: request_coupling => request_coupling_for_link,request_coupling_for_name,request_coupling_for_id, &
                                       request_standard_coupling_for_link,request_standard_coupling_for_id

      ! Procedures that may be used to query parameter values during initialization.
      procedure :: get_real_parameter
      procedure :: get_integer_parameter
      procedure :: get_logical_parameter
      procedure :: get_string_parameter
      generic :: get_parameter => get_real_parameter,get_integer_parameter,get_logical_parameter,get_string_parameter

      procedure :: set_variable_property_real
      procedure :: set_variable_property_integer
      procedure :: set_variable_property_logical
      generic   :: set_variable_property => set_variable_property_real,set_variable_property_integer,set_variable_property_logical

      procedure :: add_interior_state_variable_to_aggregate_variable
      procedure :: add_bottom_state_variable_to_aggregate_variable
      procedure :: add_surface_state_variable_to_aggregate_variable
      procedure :: add_interior_diagnostic_variable_to_aggregate_variable
      procedure :: add_horizontal_diagnostic_variable_to_aggregate_variable
      generic :: add_to_aggregate_variable => add_interior_state_variable_to_aggregate_variable, &
                                              add_bottom_state_variable_to_aggregate_variable, &
                                              add_surface_state_variable_to_aggregate_variable, &
                                              add_interior_diagnostic_variable_to_aggregate_variable, &
                                              add_horizontal_diagnostic_variable_to_aggregate_variable

      ! Procedures that may be used to register model variables and dependencies during initialization.
      procedure :: register_source
      procedure :: register_surface_flux
      procedure :: register_bottom_flux

      procedure :: register_interior_state_variable
      procedure :: register_bottom_state_variable
      procedure :: register_surface_state_variable

      procedure :: register_interior_diagnostic_variable
      procedure :: register_horizontal_diagnostic_variable

      procedure :: register_named_interior_dependency
      procedure :: register_standard_interior_dependency
      procedure :: register_named_horizontal_dependency
      procedure :: register_standard_horizontal_dependency
      procedure :: register_standard_interface_dependency
      procedure :: register_named_global_dependency
      procedure :: register_standard_global_dependency
      procedure :: register_named_interior_dependency_old
      procedure :: register_named_horizontal_dependency_old
      procedure :: register_named_global_dependency_old

      generic :: register_interior_dependency   => register_named_interior_dependency, register_standard_interior_dependency, &
                                                   register_named_interior_dependency_old
      generic :: register_horizontal_dependency => register_named_horizontal_dependency, register_standard_horizontal_dependency, &
                                                   register_standard_interface_dependency, register_named_horizontal_dependency_old
      generic :: register_global_dependency     => register_named_global_dependency, register_standard_global_dependency, &
                                                   register_named_global_dependency_old

      procedure :: register_interior_state_dependency_ex
      procedure :: register_bottom_state_dependency_ex
      procedure :: register_surface_state_dependency_ex
      procedure :: register_standard_interior_state_dependency
      procedure :: register_standard_bottom_state_dependency
      procedure :: register_standard_surface_state_dependency
      procedure :: register_interior_state_dependency_old
      procedure :: register_bottom_state_dependency_old
      procedure :: register_surface_state_dependency_old

      generic :: register_interior_state_dependency => register_interior_state_dependency_ex, register_interior_state_dependency_old
      generic :: register_bottom_state_dependency => register_bottom_state_dependency_ex, register_bottom_state_dependency_old
      generic :: register_surface_state_dependency => register_surface_state_dependency_ex, register_surface_state_dependency_old

      procedure :: register_bulk_expression_dependency
      procedure :: register_horizontal_expression_dependency
      generic :: register_expression_dependency => register_bulk_expression_dependency,register_horizontal_expression_dependency

      generic :: register_state_variable      => register_interior_state_variable,register_bottom_state_variable, &
                                                 register_surface_state_variable
      generic :: register_diagnostic_variable => register_interior_diagnostic_variable,register_horizontal_diagnostic_variable
      generic :: register_dependency          => register_named_interior_dependency, register_standard_interior_dependency, &
                                                 register_named_interior_dependency_old, &
                                                 register_named_horizontal_dependency, register_standard_horizontal_dependency, &
                                                 register_standard_interface_dependency, register_named_horizontal_dependency_old, &
                                                 register_named_global_dependency, register_standard_global_dependency, &
                                                 register_named_global_dependency_old, &
                                                 register_bulk_expression_dependency, register_horizontal_expression_dependency
      generic :: register_state_dependency    => register_interior_state_dependency_ex,register_bottom_state_dependency_ex, &
                                                 register_surface_state_dependency_ex,register_interior_state_dependency_old, &
                                                 register_bottom_state_dependency_old,register_surface_state_dependency_old, &
                                                 register_standard_interior_state_dependency,register_standard_bottom_state_dependency, &
                                                 register_standard_surface_state_dependency

      ! ----------------------------------------------------------------------------------------------------
      ! Procedures below may be overridden by biogeochemical models to provide custom data or functionality.
      ! ----------------------------------------------------------------------------------------------------

      ! Model initialization.
      procedure :: initialize               => base_initialize
      procedure :: initialize_state         => base_initialize_state
      procedure :: initialize_surface_state => base_initialize_horizontal_state
      procedure :: initialize_bottom_state  => base_initialize_horizontal_state

      ! Providing process rates and diagnostics in pelagic, at surface, and at bottom.
      procedure :: do                       => base_do
      procedure :: do_bottom                => base_do_bottom
      procedure :: do_surface               => base_do_surface
      procedure :: do_horizontal            => base_do_horizontal
      procedure :: do_ppdd                  => base_do_ppdd
      procedure :: do_bottom_ppdd           => base_do_bottom_ppdd

      ! Advanced functionality: variable vertical movement and light attenuation, feedbacks to drag and albedo.
      procedure :: get_vertical_movement    => base_get_vertical_movement
      procedure :: get_light_extinction     => base_get_light_extinction
      procedure :: get_drag                 => base_get_drag
      procedure :: get_albedo               => base_get_albedo
      procedure :: get_light                => base_get_light

      ! Bookkeeping: calculate total of conserved quantities, check and repair model state.
      procedure :: check_state              => base_check_state
      procedure :: check_surface_state      => base_check_surface_state
      procedure :: check_bottom_state       => base_check_bottom_state
      procedure :: fatal_error              => base_fatal_error
      procedure :: log_message              => base_log_message
      procedure :: get_path                 => base_get_path

      ! Hooks called by FABM - usable by inheriting models
      procedure :: before_coupling => base_before_coupling
      procedure :: after_coupling  => base_after_coupling

#ifdef _FABM_BGC_BACKWARD_COMPATIBILITY_
      ! Pre 11 Dec 2015:
      procedure :: register_bulk_state_variable => register_interior_state_variable
      procedure :: register_bulk_diagnostic_variable => register_interior_diagnostic_variable
      procedure :: register_standard_bulk_state_dependency => register_standard_interior_state_dependency
      procedure :: register_bulk_state_dependency_old => register_interior_state_dependency_old
      procedure :: add_bulk_variable => add_interior_variable
      procedure :: register_named_bulk_dependency_old => register_named_interior_dependency_old
      generic :: register_bulk_dependency => register_named_interior_dependency, register_standard_interior_dependency, &
                                             register_named_interior_dependency_old

      procedure :: register_standard_conserved_quantity
      procedure :: register_custom_conserved_quantity
      generic :: register_conserved_quantity  => register_standard_conserved_quantity, register_custom_conserved_quantity

      procedure :: get_conserved_quantities => base_get_conserved_quantities
      procedure :: get_horizontal_conserved_quantities => base_get_horizontal_conserved_quantities

      ! For backward compatibility only - do not use these in new models!
      procedure :: do_benthos               => base_do_benthos           ! superseded by do_bottom
      procedure :: do_benthos_ppdd          => base_do_benthos_ppdd      ! superseded by do_bottom_ppdd
      procedure :: get_surface_exchange     => base_get_surface_exchange ! superseded by do_surface
#endif
   end type type_base_model

   ! ====================================================================================================
   ! Derived type for cache for all input/output during model calls.
   ! ====================================================================================================

   type type_cache
      ! Length of a single cache line [first dimension of any spatially explicit caches below]
      integer :: n = 1

      ! Read cache (separate interior, horizontal, scalar fields).
      real(rk),allocatable _DIMENSION_SLICE_PLUS_1_            :: read
      real(rk),allocatable _DIMENSION_HORIZONTAL_SLICE_PLUS_1_ :: read_hz
      real(rk),allocatable,dimension(:)                        :: read_scalar

      ! Write cache (separate interior, horizontal fields).
      real(rk),allocatable _DIMENSION_SLICE_PLUS_1_            :: write
      real(rk),allocatable _DIMENSION_HORIZONTAL_SLICE_PLUS_1_ :: write_hz

#ifdef _FABM_MASK_TYPE_
      ! Mask used to transfer data between persistent store and cache [pack/unpack]
      logical,allocatable _DIMENSION_SLICE_ :: mask
#endif
   end type type_cache

   ! ====================================================================================================
   ! Base type for a model object factory (generates a model object from a model name)
   ! An implementation of this type is provided in fabm_library.F90.
   ! Institutes or groups can create inherit from this type to create their own model factories,
   ! which then need to be added to the root factory in fabm_library.F90.
   ! This makes it possible to introduce a large number of new models with only two lines added
   ! in the FABM core.
   ! ====================================================================================================

   type,public :: type_version
      character(len=attribute_length) :: module_name    = ''
      character(len=attribute_length) :: version_string = ''
      type (type_version), pointer    :: next           => null()
   end type
   type (type_version),pointer,save,public :: first_module_version => null()

   type type_base_model_factory_node
      character(len=attribute_length)             :: prefix  = ''
      class (type_base_model_factory),    pointer :: factory => null()
      type (type_base_model_factory_node),pointer :: next    => null()
   end type

   type,public :: type_base_model_factory
      type (type_base_model_factory_node),pointer :: first_child => null()
      logical                                     :: initialized = .false.
   contains
      procedure :: initialize       => abstract_model_factory_initialize
      procedure :: add              => abstract_model_factory_add
      procedure :: create           => abstract_model_factory_create
      procedure :: register_version => abstract_model_factory_register_version
   end type

   class (type_base_model_factory),pointer,save,public :: factory => null()

!-----------------------------------------------------------------------

   contains

   subroutine base_initialize(self,configunit)
      class (type_base_model),intent(inout),target :: self
      integer,                intent(in)           :: configunit
   end subroutine

   subroutine base_initialize_state(self,_ARGUMENTS_INITIALIZE_STATE_)
      class (type_base_model), intent(in) :: self
      _DECLARE_ARGUMENTS_INITIALIZE_STATE_
   end subroutine

   subroutine base_initialize_horizontal_state(self,_ARGUMENTS_INITIALIZE_HORIZONTAL_STATE_)
      class (type_base_model), intent(in) :: self
      _DECLARE_ARGUMENTS_INITIALIZE_HORIZONTAL_STATE_
   end subroutine

   ! Providing process rates and diagnostics
   subroutine base_do(self,_ARGUMENTS_DO_)
      class (type_base_model),intent(in) :: self
      _DECLARE_ARGUMENTS_DO_
   end subroutine

   subroutine base_do_ppdd(self,_ARGUMENTS_DO_PPDD_)
      class (type_base_model),intent(in) :: self
      _DECLARE_ARGUMENTS_DO_PPDD_
      call self%do(_ARGUMENTS_DO_)
   end subroutine

   subroutine base_do_bottom(self,_ARGUMENTS_DO_BOTTOM_)
      class (type_base_model),intent(in) :: self
      _DECLARE_ARGUMENTS_DO_BOTTOM_
#ifdef _FABM_BGC_BACKWARD_COMPATIBILITY_
      call self%do_benthos(_ARGUMENTS_DO_BOTTOM_)
#endif
   end subroutine

   subroutine base_do_bottom_ppdd(self,_ARGUMENTS_DO_BOTTOM_PPDD_)
      class (type_base_model),intent(in) :: self
      _DECLARE_ARGUMENTS_DO_BOTTOM_PPDD_
#ifdef _FABM_BGC_BACKWARD_COMPATIBILITY_
      call self%do_benthos_ppdd(_ARGUMENTS_DO_BOTTOM_PPDD_)
#endif
   end subroutine

   subroutine base_do_surface(self,_ARGUMENTS_DO_SURFACE_)
      class (type_base_model), intent(in) :: self
      _DECLARE_ARGUMENTS_DO_SURFACE_
#ifdef _FABM_BGC_BACKWARD_COMPATIBILITY_
      call self%get_surface_exchange(_ARGUMENTS_DO_SURFACE_)
#endif
   end subroutine

   subroutine base_do_horizontal(self,_ARGUMENTS_HORIZONTAL_)
      class (type_base_model),intent(in) :: self
      _DECLARE_ARGUMENTS_HORIZONTAL_
   end subroutine

   ! Vertical movement, light attenuation, feedbacks to drag and albedo
   subroutine base_get_vertical_movement(self,_ARGUMENTS_GET_VERTICAL_MOVEMENT_)
      class (type_base_model), intent(in) :: self
      _DECLARE_ARGUMENTS_GET_VERTICAL_MOVEMENT_
   end subroutine

   subroutine base_get_light_extinction(self,_ARGUMENTS_GET_EXTINCTION_)
      class (type_base_model), intent(in) :: self
      _DECLARE_ARGUMENTS_GET_EXTINCTION_
   end subroutine

   subroutine base_get_drag(self,_ARGUMENTS_GET_DRAG_)
      class (type_base_model), intent(in) :: self
      _DECLARE_ARGUMENTS_GET_DRAG_
   end subroutine

   subroutine base_get_albedo(self,_ARGUMENTS_GET_ALBEDO_)
      class (type_base_model), intent(in) :: self
      _DECLARE_ARGUMENTS_GET_ALBEDO_
   end subroutine

   subroutine base_get_light(self,_ARGUMENTS_VERTICAL_)
      class (type_base_model),intent(in) :: self
      _DECLARE_ARGUMENTS_VERTICAL_
   end subroutine

   subroutine base_check_state(self,_ARGUMENTS_CHECK_STATE_)
      class (type_base_model), intent(in) :: self
      _DECLARE_ARGUMENTS_CHECK_STATE_
   end subroutine

   subroutine base_check_surface_state(self,_ARGUMENTS_CHECK_SURFACE_STATE_)
      class (type_base_model), intent(in) :: self
      _DECLARE_ARGUMENTS_CHECK_SURFACE_STATE_
   end subroutine

   subroutine base_check_bottom_state(self,_ARGUMENTS_CHECK_BOTTOM_STATE_)
      class (type_base_model), intent(in) :: self
      _DECLARE_ARGUMENTS_CHECK_BOTTOM_STATE_
   end subroutine

   function base_get_path(self) result(path)
      class (type_base_model), intent(in), target :: self
      character(len=attribute_length) :: path

      class (type_base_model),pointer :: current

      path = ''
      current => self
      do while (associated(current%parent))
         path = '/'//trim(current%name)//trim(path)
         current => current%parent
      end do
   end function

   subroutine base_fatal_error(self,location,message)
      class (type_base_model), intent(in) :: self
      character(len=*),        intent(in) :: location,message
      if (self%name/='') then
         call fatal_error('model '//trim(self%get_path())//', '//trim(location),message)
      else
         call fatal_error(location,message)
      end if
   end subroutine

   subroutine base_log_message(self,message)
      class (type_base_model), intent(in) :: self
      character(len=*),        intent(in) :: message
      if (self%name/='') then
         call log_message('model "'//trim(self%name)//'": '//message)
      else
         call log_message(message)
      end if
   end subroutine

   subroutine base_before_coupling(self)
      class (type_base_model), intent(inout) :: self
   end subroutine

   subroutine base_after_coupling(self)
      class (type_base_model), intent(inout) :: self
   end subroutine

#ifdef _FABM_BGC_BACKWARD_COMPATIBILITY_
   subroutine base_do_benthos(self,_ARGUMENTS_DO_BOTTOM_)
      class (type_base_model),intent(in) :: self
      _DECLARE_ARGUMENTS_DO_BOTTOM_
   end subroutine

   subroutine base_do_benthos_ppdd(self,_ARGUMENTS_DO_BOTTOM_PPDD_)
      class (type_base_model),intent(in) :: self
      _DECLARE_ARGUMENTS_DO_BOTTOM_PPDD_
   end subroutine

   subroutine base_get_surface_exchange(self,_ARGUMENTS_DO_SURFACE_)
      class (type_base_model), intent(in) :: self
      _DECLARE_ARGUMENTS_DO_SURFACE_
   end subroutine

   subroutine base_get_conserved_quantities(self,_ARGUMENTS_GET_CONSERVED_QUANTITIES_)
      class (type_base_model), intent(in) :: self
      _DECLARE_ARGUMENTS_GET_CONSERVED_QUANTITIES_
   end subroutine

   subroutine base_get_horizontal_conserved_quantities(self,_ARGUMENTS_GET_HORIZONTAL_CONSERVED_QUANTITIES_)
      class (type_base_model), intent(in) :: self
      _DECLARE_ARGUMENTS_GET_HORIZONTAL_CONSERVED_QUANTITIES_
   end subroutine
#endif

!-----------------------------------------------------------------------
!BOP
!
! !IROUTINE: Initializes model information.
!
! !INTERFACE:
   recursive subroutine add_child(self,model,name,long_name,configunit)
!
! !DESCRIPTION:
!  This function initializes the members of a model information derived type,
!  by setting them to a reasonable default value.
!
! !INPUT/OUTPUT PARAMETER:
      class (type_base_model),target,intent(inout) :: self,model
      character(len=*),              intent(in)    :: name
      character(len=*),optional,     intent(in)    :: long_name
      integer,                       intent(in)    :: configunit
!
      integer                             :: islash
      class (type_base_model),    pointer :: parent
      type (type_model_list_node),pointer :: child
!EOP
!-----------------------------------------------------------------------
!BOC
      ! If a path with / is given, redirect to tentative parent model.
      islash = index(name,'/',.true.)
      if (islash/=0) then
         parent => self%find_model(name(:islash-1))
         if (.not.associated(parent)) call self%fatal_error('add_child', &
            'Proposed parent model "'//trim(name(:islash-1))//'" was not found.')
         call parent%add_child(model,name(islash+1:),long_name,configunit)
         return
      end if

      if (associated(model%parent)) call self%fatal_error('add_child', &
         'The provided child model "'//trim(name)//'" has already been assigned parent '//trim(model%parent%name)//'.')

      ! Ascertain whether the provided name is valid.
      if (name=='' .or. name/=get_safe_name(name)) call self%fatal_error('add_child', &
         'Cannot add child model "'//trim(name)//'" because its name is not valid. &
         &Model names should not be empty, and can contain letters, digits and underscores only.')
      if (len_trim(name)>len(model%name)) call fatal_error('add_child','Model name "'//trim(name)//'" exceeds maximum length.')

      ! Make sure a child with this name does not exist yet.
      child => self%children%first
      do while (associated(child))
         if (child%model%name==name) call self%fatal_error('add_child','A child model with name "'//trim(name)//'" already exists.')
         child => child%next
      end do

      model%name = name
      if (present(long_name)) then
         model%long_name = trim(long_name)
      else
         model%long_name = trim(name)
      end if
      model%parent => self
      call self%parameters%add_child(model%parameters,name)
      call self%couplings%add_child(model%couplings,name)
      call self%children%append(model)
      call model%initialize(configunit)
   end subroutine add_child
!EOC

   subroutine set_variable_property_real(self,variable,name,value)
      class (type_base_model), intent(inout) :: self
      class (type_variable_id),intent(inout) :: variable
      character(len=*),        intent(in)    :: name
      real(rk),                intent(in)    :: value
      if (.not.associated(variable%link)) call self%fatal_error('set_variable_property_real','variable has not been registered')
      call variable%link%target%properties%set_real(name,value)
   end subroutine

   subroutine set_variable_property_integer(self,variable,name,value)
      class (type_base_model), intent(inout) :: self
      class (type_variable_id),intent(inout) :: variable
      character(len=*),        intent(in)    :: name
      integer,                 intent(in)    :: value
      if (.not.associated(variable%link)) call self%fatal_error('set_variable_property_integer','variable has not been registered')
      call variable%link%target%properties%set_integer(name,value)
   end subroutine

   subroutine set_variable_property_logical(self,variable,name,value)
      class (type_base_model), intent(inout) :: self
      class (type_variable_id),intent(inout) :: variable
      character(len=*),        intent(in)    :: name
      logical,                 intent(in)    :: value
      if (.not.associated(variable%link)) call self%fatal_error('set_variable_property_logical','variable has not been registered')
      call variable%link%target%properties%set_logical(name,value)
   end subroutine

   subroutine add_interior_state_variable_to_aggregate_variable(self,target,variable_id,scale_factor,include_background)
      class (type_base_model),           intent(inout) :: self
      type (type_bulk_standard_variable),intent(in)    :: target
      class (type_state_variable_id),    intent(inout) :: variable_id
      real(rk),optional,                 intent(in)    :: scale_factor
      logical,optional,                  intent(in)    :: include_background

      if (.not.associated(variable_id%link)) &
         call self%fatal_error('add_to_aggregate_variable','interior state variable added to '//trim(target%name)//' has not been registered')
      call variable_id%link%target%contributions%add(target,scale_factor,include_background)
   end subroutine add_interior_state_variable_to_aggregate_variable

   subroutine add_bottom_state_variable_to_aggregate_variable(self,target,variable_id,scale_factor,include_background)
      class (type_base_model),              intent(inout) :: self
      type (type_bulk_standard_variable),   intent(in)    :: target
      class (type_bottom_state_variable_id),intent(inout) :: variable_id
      real(rk),optional,                    intent(in)    :: scale_factor
      logical,optional,                     intent(in)    :: include_background

      if (.not.associated(variable_id%link)) &
         call self%fatal_error('add_to_aggregate_variable','bottom state variable added to '//trim(target%name)//' has not been registered')
      call variable_id%link%target%contributions%add(target,scale_factor,include_background)
   end subroutine add_bottom_state_variable_to_aggregate_variable

   subroutine add_surface_state_variable_to_aggregate_variable(self,target,variable_id,scale_factor,include_background)
      class (type_base_model),               intent(inout) :: self
      type (type_bulk_standard_variable),    intent(in)    :: target
      class (type_surface_state_variable_id),intent(inout) :: variable_id
      real(rk),optional,                     intent(in)    :: scale_factor
      logical,optional,                      intent(in)    :: include_background

      if (.not.associated(variable_id%link)) &
         call self%fatal_error('add_to_aggregate_variable','bottom state variable added to '//trim(target%name)//' has not been registered')
      call variable_id%link%target%contributions%add(target,scale_factor,include_background)
   end subroutine add_surface_state_variable_to_aggregate_variable

   subroutine add_interior_diagnostic_variable_to_aggregate_variable(self,target,variable_id,scale_factor)
      class (type_base_model),            intent(inout) :: self
      type (type_bulk_standard_variable), intent(in)    :: target
      class (type_diagnostic_variable_id),intent(inout) :: variable_id
      real(rk),optional,                  intent(in)    :: scale_factor

      if (.not.associated(variable_id%link)) &
         call self%fatal_error('add_to_aggregate_variable','interior diagnostic variable added to '//trim(target%name)//' has not been registered')
      call variable_id%link%target%contributions%add(target,scale_factor)
   end subroutine add_interior_diagnostic_variable_to_aggregate_variable

   subroutine add_horizontal_diagnostic_variable_to_aggregate_variable(self,target,variable_id,scale_factor)
      class (type_base_model),                       intent(inout) :: self
      type (type_bulk_standard_variable),            intent(in)    :: target
      class (type_horizontal_diagnostic_variable_id),intent(inout) :: variable_id
      real(rk),optional,                             intent(in)    :: scale_factor

      if (.not.associated(variable_id%link)) &
         call self%fatal_error('add_to_aggregate_variable','horizontal diagnostic variable added to '//trim(target%name)//' has not been registered')
      call variable_id%link%target%contributions%add(target,scale_factor)
   end subroutine add_horizontal_diagnostic_variable_to_aggregate_variable

   subroutine contribution_list_add(self,target,scale_factor,include_background)
      class (type_contribution_list),    intent(inout) :: self
      type (type_bulk_standard_variable),intent(in)    :: target
      real(rk),optional,                 intent(in)    :: scale_factor
      logical,optional,                  intent(in)    :: include_background

      type (type_contribution),pointer :: contribution

      ! If the scale factor is 0, no need to register any contribution.
      if (present(scale_factor)) then
         if (scale_factor==0.0_rk) return
      end if

      ! First look for existing contribution to this aggregate variable.
      contribution => self%first
      do while (associated(contribution))
         if (target%compare(contribution%target)) exit
         contribution => contribution%next
      end do

      if (.not.associated(contribution)) then
         ! No contribution to this aggregate variable exists - prepend it to the list.
         allocate(contribution)
         contribution%next => self%first
         self%first => contribution
      end if

      ! Store contribution attributes
      contribution%target = target
      if (present(scale_factor)) contribution%scale_factor = scale_factor
      if (present(include_background)) contribution%include_background = include_background
   end subroutine

   subroutine model_list_append(self,model)
      class (type_model_list), intent(inout) :: self
      class (type_base_model),target         :: model

      type (type_model_list_node),pointer :: node

      if (.not.associated(self%first)) then
         allocate(self%first)
         node => self%first
      else
         node => self%first
         do while (associated(node%next))
            node => node%next
         end do
         allocate(node%next)
         node => node%next
      end if
      node%model => model
   end subroutine

   subroutine model_list_extend(self,source)
      class (type_model_list), intent(inout) :: self
      class (type_model_list), intent(in)    :: source

      type (type_model_list_node),pointer :: node

      node => source%first
      do while (associated(node))
         call self%append(node%model)
         node => node%next
      end do
   end subroutine

   function model_list_find_name(self,name) result(node)
      class (type_model_list),intent(in) :: self
      character(len=*),       intent(in) :: name

      type (type_model_list_node),pointer :: node

      node => self%first
      do while (associated(node))
         if (node%model%name==name) return
         node => node%next
      end do
   end function model_list_find_name

   function model_list_find_model(self,model) result(node)
      class (type_model_list),       intent(in) :: self
      class (type_base_model),target,intent(in) :: model

      type (type_model_list_node),pointer :: node

      node => self%first
      do while (associated(node))
         if (associated(node%model,model)) return
         node => node%next
      end do
   end function model_list_find_model

   subroutine model_list_print(self)
      class (type_model_list),       intent(in) :: self

      type (type_model_list_node),pointer :: node

      node => self%first
      do while (associated(node))
         call driver%log_message(node%model%get_path())
         node => node%next
      end do
   end subroutine

   function model_list_count(self,model) result(count)
      class (type_model_list),       intent(in) :: self
      class (type_base_model),target,intent(in) :: model

      integer :: count

      type (type_model_list_node),pointer :: node

      count = 0
      node => self%first
      do while (associated(node))
         if (associated(node%model,model)) count = count + 1
         node => node%next
      end do
   end function

   subroutine model_list_finalize(self)
      class (type_model_list),       intent(in) :: self

      type (type_model_list_node),pointer :: node,next

      node => self%first
      do while (associated(node))
         next => node%next
         deallocate(node)
         node => next
      end do
   end subroutine

function link_list_find(self,name) result(link)
   class (type_link_list),intent(in) :: self
   character(len=*),      intent(in) :: name

   type (type_link),pointer :: link

   link => self%first
   do while (associated(link))
      if (link%name==name) return
      link => link%next
   end do
end function link_list_find

function link_list_append(self,target,name) result(link)
   class (type_link_list),             intent(inout) :: self
   type (type_internal_variable),pointer             :: target
   character(len=*),                   intent(in)    :: name

   type (type_link),pointer :: link

   ! Append a new link to the list.
   if (.not.associated(self%first)) then
      allocate(self%first)
      link => self%first
   else
      link => self%first
      do while (associated(link%next))
         link => link%next
      end do
      allocate(link%next)
      link => link%next
   end if

   ! Set link attributes.
   link%name = name
   link%target => target
   link%original => target
end function link_list_append

subroutine link_list_extend(self,source)
   class (type_link_list),intent(inout) :: self
   class (type_link_list),intent(in)    :: source

   type (type_link),pointer :: source_link,link

   source_link => source%first
   do while (associated(source_link))
      link => self%append(source_link%target,source_link%name)
      source_link => source_link%next
   end do
end subroutine link_list_extend

function link_list_count(self) result(count)
   class (type_link_list),intent(in) :: self

   type (type_link),pointer :: link
   integer                  :: count

   count = 0
   link => self%first
   do while (associated(link))
      count = count + 1
      link => link%next
   end do
end function link_list_count

subroutine link_list_finalize(self)
   class (type_link_list),intent(inout) :: self

   type (type_link),pointer :: link,next

   link => self%first
   do while (associated(link))
      next => link%next
      deallocate(link)
      link => next
   end do
   nullify(self%first)
end subroutine link_list_finalize

function create_coupling_task(self,link) result(task)
   class (type_base_model),intent(inout) :: self
   type (type_link),target,intent(inout) :: link
   class (type_coupling_task),pointer :: task

   type (type_link), pointer :: current_link

   ! First make sure that we are called for a link that we own ourselves.
   current_link => self%links%first
   do while (associated(current_link))
      if (associated(current_link,link)) exit
      current_link => current_link%next
   end do
   if (.not.associated(current_link)) call self%fatal_error('request_coupling_for_link', &
      'Couplings can only be requested for variables that you own yourself.')

   ! Make sure that the link also points to a variable that we registered ourselves,
   ! rather than one registered by a child model.
   if (index(link%name,'/')/=0) call self%fatal_error('request_coupling_for_link', &
      'Couplings can only be requested for variables that you registered yourself, &
      &not inherited ones such as the current '//trim(link%name)//'.')

   ! Create a coupling task (reuse existing one if available, and not user-specified)
   call self%coupling_task_list%add(link,.false.,task)
end function create_coupling_task

subroutine request_coupling_for_link(self,link,master)
   class (type_base_model),intent(inout) :: self
   type (type_link),target,intent(inout) :: link
   character(len=*),       intent(in)    :: master

   class (type_coupling_task),pointer :: task

   ! Create a coupling task (reuse existing one if available, and not user-specified)
   task => create_coupling_task(self,link)
   if (.not.associated(task)) return   ! We already have a user-specified task, which takes priority

   ! Configure coupling task
   task%master_name = master
end subroutine request_coupling_for_link

recursive subroutine request_coupling_for_name(self,slave,master)
   class (type_base_model),intent(inout),target :: self
   character(len=*),       intent(in)           :: slave,master

   class (type_base_model),pointer :: parent
   type (type_link),       pointer :: link
   integer                         :: islash

   ! If a path with / is given, redirect to tentative parent model.
   islash = index(slave,'/',.true.)
   if (islash/=0) then
      parent => self%find_model(slave(:islash-1))
      call request_coupling_for_name(parent,slave(islash+1:),master)
      return
   end if

   link => self%links%find(slave)
   if (.not.associated(link)) call self%fatal_error('request_coupling_for_name', &
      'Specified slave ('//trim(slave)//') not found. Make sure the variable is registered before calling request_coupling.')
   call request_coupling_for_link(self,link,master)
end subroutine request_coupling_for_name

subroutine request_coupling_for_id(self,id,master)
   class (type_base_model), intent(inout) :: self
   class (type_variable_id),intent(inout) :: id
   character(len=*),        intent(in)    :: master

   if (.not.associated(id%link)) call self%fatal_error('request_coupling_for_id','The provided variable identifier has not been registered yet.')
   call self%request_coupling(id%link,master)
end subroutine request_coupling_for_id

subroutine request_standard_coupling_for_link(self,link,master,domain)
   class (type_base_model),            intent(inout) :: self
   type (type_link),target,            intent(inout) :: link
   class (type_base_standard_variable),intent(in)    :: master
   integer,optional,                   intent(in)    :: domain

   class (type_coupling_task),pointer :: task

   task => create_coupling_task(self,link)
   if (.not.associated(task)) return   ! We already have a user-specified task, which takes priority
   allocate(task%master_standard_variable,source=master)
   if (present(domain)) task%domain = domain
end subroutine request_standard_coupling_for_link

subroutine request_standard_coupling_for_id(self,id,master,domain)
   class (type_base_model),            intent(inout) :: self
   class (type_variable_id),           intent(inout) :: id
   class (type_base_standard_variable),intent(in)    :: master
   integer,optional,                   intent(in)    :: domain

   if (.not.associated(id%link)) call self%fatal_error('request_standard_coupling_for_id','The provided variable identifier has not been registered yet.')
   call self%request_standard_coupling_for_link(id%link,master,domain)
end subroutine request_standard_coupling_for_id

subroutine integer_pointer_set_append(self,value)
   class (type_integer_pointer_set),intent(inout) :: self
   integer,target :: value
   type (type_integer_pointer),allocatable :: oldarray(:)

   ! Create a new list of integer pointers, or extend it if already allocated.
   if (.not.allocated(self%pointers)) then
      allocate(self%pointers(1))
   else
      allocate(oldarray(size(self%pointers)))
      oldarray = self%pointers
      deallocate(self%pointers)
      allocate(self%pointers(size(oldarray)+1))
      self%pointers(1:size(oldarray)) = oldarray
      deallocate(oldarray)
   end if

   ! Add pointer to provided integer to the list.
   self%pointers(size(self%pointers))%p => value
   self%pointers(size(self%pointers))%p = self%value
end subroutine integer_pointer_set_append

subroutine integer_pointer_set_extend(self,other)
   class (type_integer_pointer_set),intent(inout) :: self
   class (type_integer_pointer_set),intent(in)    :: other

   integer :: i

   if (allocated(other%pointers)) then
      do i=1,size(other%pointers)
         call self%append(other%pointers(i)%p)
      end do
   end if
end subroutine integer_pointer_set_extend

subroutine integer_pointer_set_clear(self)
   class (type_integer_pointer_set),intent(inout) :: self

   if (allocated(self%pointers)) deallocate(self%pointers)
   self%value = -1
end subroutine integer_pointer_set_clear

subroutine integer_pointer_set_set_value(self,value)
   class (type_integer_pointer_set),intent(inout) :: self
   integer,                         intent(in)    :: value

   integer :: i

   do i=1,size(self%pointers)
      self%pointers(i)%p = value
   end do
   self%value = value
end subroutine integer_pointer_set_set_value

logical function integer_pointer_set_is_empty(self)
   class (type_integer_pointer_set),intent(in) :: self
   integer_pointer_set_is_empty = .not.allocated(self%pointers)
end function integer_pointer_set_is_empty

subroutine integer_pointer_set_copy_values(self,target)
   class (type_integer_pointer_set),intent(in) :: self
   integer,allocatable                         :: target(:)

   integer :: i

   if (.not.allocated(self%pointers)) then
      allocate(target(0))
   else
      allocate(target(size(self%pointers)))
      do i=1,size(self%pointers)
         target(i) = self%pointers(i)%p
      end do
   end if
end subroutine integer_pointer_set_copy_values

subroutine real_pointer_set_append(self,value)
   class (type_real_pointer_set),intent(inout) :: self
   real(rk),target :: value
   type (type_real_pointer),allocatable :: oldarray(:)

   ! Create a new list of real pointers, or extend it if already allocated.
   if (.not.allocated(self%pointers)) then
      allocate(self%pointers(1))
   else
      allocate(oldarray(size(self%pointers)))
      oldarray = self%pointers
      deallocate(self%pointers)
      allocate(self%pointers(size(oldarray)+1))
      self%pointers(1:size(oldarray)) = oldarray
      deallocate(oldarray)
   end if

   ! Add pointer to provided real to the list.
   self%pointers(size(self%pointers))%p => value
   self%pointers(size(self%pointers))%p = self%pointers(1)%p
end subroutine real_pointer_set_append

subroutine real_pointer_set_extend(self,other)
   class (type_real_pointer_set),intent(inout) :: self
   class (type_real_pointer_set),intent(in)    :: other

   integer :: i

   if (allocated(other%pointers)) then
      do i=1,size(other%pointers)
         call self%append(other%pointers(i)%p)
      end do
   end if
end subroutine real_pointer_set_extend

subroutine real_pointer_set_set_value(self,value)
   class (type_real_pointer_set),intent(inout) :: self
   real(rk),                     intent(in)    :: value

   integer :: i

   if (allocated(self%pointers)) then
      do i=1,size(self%pointers)
         self%pointers(i)%p = value
      end do
   end if
end subroutine real_pointer_set_set_value

!-----------------------------------------------------------------------
!BOP
!
! !IROUTINE: Registers a new state variable
!
! !INTERFACE:
   subroutine register_interior_state_variable(self, id, name, units, long_name, &
                                               initial_value, vertical_movement, specific_light_extinction, &
                                               minimum, maximum, missing_value, &
                                               no_precipitation_dilution, no_river_dilution, &
                                               standard_variable, presence, background_value)
!
! !DESCRIPTION:
!  This function registers a new biogeochemical state variable in the global model database.
!  It returns an identifier that may be used later to retrieve the value of the state variable.
!
! !INPUT/OUTPUT PARAMETERS:
      class (type_base_model),       intent(inout)        :: self
      type (type_state_variable_id), intent(inout),target :: id
!
! !INPUT PARAMETERS:
      character(len=*),                   intent(in)          :: name, long_name, units
      real(rk),                           intent(in),optional :: initial_value,vertical_movement,specific_light_extinction
      real(rk),                           intent(in),optional :: minimum, maximum,missing_value,background_value
      logical,                            intent(in),optional :: no_precipitation_dilution,no_river_dilution
      type (type_bulk_standard_variable), intent(in),optional :: standard_variable
      integer,                            intent(in),optional :: presence
!
!EOP
!-----------------------------------------------------------------------
!BOC
      if (associated(id%link)) call self%fatal_error('register_interior_state_variable', &
         'Identifier supplied for '//trim(name)//' is already associated with '//trim(id%link%name)//'.')

      call self%add_interior_variable(name, units, long_name, missing_value, minimum, maximum, &
                                  initial_value=initial_value, background_value=background_value, &
                                  vertical_movement=vertical_movement, specific_light_extinction=specific_light_extinction, &
                                  no_precipitation_dilution=no_precipitation_dilution, no_river_dilution=no_river_dilution, &
                                  standard_variable=standard_variable, presence=presence, &
                                  state_index=id%state_index, read_index=id%index, &
                                  movement_index=id%movement_index, background=id%background, link=id%link)

      call register_source(self,id%link,id%sms)
      call register_surface_flux(self,id%link,id%surface_flux)
      call register_bottom_flux(self,id%link,id%bottom_flux)

   end subroutine register_interior_state_variable
!EOC

   subroutine register_source(self, link, sms_id)
      class (type_base_model),           intent(inout)        :: self
      type (type_link),                  intent(in)           :: link
      type (type_aggregate_variable_id), intent(inout),target :: sms_id

      type (type_link),pointer :: link1,link2

      if (.not.associated(sms_id%link)) &
         call self%add_interior_variable(trim(link%name)//'_sms', trim(link%target%units)//'/s', trim(link%target%long_name)//' sources-sinks', &
                                         0.0_rk, output=output_none, write_index=sms_id%sum_index, link=link1)
      link1%target%prefill = prefill_missing_value
      link1%target%write_operator = operator_add
      link2 => link%target%sms_list%append(link1%target,link1%target%name)
   end subroutine register_source

   subroutine register_surface_flux(self, link, surface_flux_id)
      class (type_base_model),                      intent(inout)        :: self
      type (type_link),                             intent(in)           :: link
      type (type_horizontal_aggregate_variable_id), intent(inout),target :: surface_flux_id

      type (type_link),pointer :: link1,link2

      if (.not.associated(surface_flux_id%link)) &
         call self%add_horizontal_variable(trim(link%name)//'_sfl', trim(link%target%units)//'*m/s', trim(link%target%long_name)//' surface flux', &
                                           0.0_rk, output=output_none, write_index=surface_flux_id%horizontal_sum_index, &
                                           domain=domain_surface, source=source_do_surface, link=link1)
      link1%target%prefill = prefill_missing_value
      link1%target%write_operator = operator_add
      link2 => link%target%surface_flux_list%append(link1%target,link1%target%name)
   end subroutine register_surface_flux

   subroutine register_bottom_flux(self, link, bottom_flux_id)
      class (type_base_model),                      intent(inout)        :: self
      type (type_link),                             intent(in)           :: link
      type (type_horizontal_aggregate_variable_id), intent(inout),target :: bottom_flux_id

      type (type_link),pointer :: link1,link2

      if (.not.associated(bottom_flux_id%link)) &
         call self%add_horizontal_variable(trim(link%name)//'_bfl', trim(link%target%units)//'*m/s', trim(link%target%long_name)//' bottom flux', &
                                           0.0_rk, output=output_none, write_index=bottom_flux_id%horizontal_sum_index, &
                                           domain=domain_bottom, source=source_do_bottom, link=link1)
      link1%target%prefill = prefill_missing_value
      link1%target%write_operator = operator_add
      link2 => link%target%bottom_flux_list%append(link1%target,link1%target%name)
   end subroutine register_bottom_flux

!-----------------------------------------------------------------------
!BOP
!
! !IROUTINE: Registers a new state variable
!
! !INTERFACE:
   subroutine register_bottom_state_variable(self, id, name, units, long_name, &
                                             initial_value, minimum, maximum, missing_value, &
                                             standard_variable, presence, background_value)
!
! !DESCRIPTION:
!  This function registers a new biogeochemical state variable in the global model database.
!  It returns an identifier that may be used later to retrieve the value of the state variable.
!
! !INPUT/OUTPUT PARAMETERS:
      class (type_base_model),             intent(inout)        :: self
      type (type_bottom_state_variable_id),intent(inout),target :: id
!
! !INPUT PARAMETERS:
      character(len=*),                         intent(in)          :: name, long_name, units
      real(rk),                                 intent(in),optional :: initial_value
      real(rk),                                 intent(in),optional :: minimum, maximum,missing_value,background_value
      type (type_horizontal_standard_variable), intent(in),optional :: standard_variable
      integer,                                  intent(in),optional :: presence
!EOP
!-----------------------------------------------------------------------
!BOC
      if (associated(id%link)) call self%fatal_error('register_bottom_state_variable', &
         'Identifier supplied for '//trim(name)//' is already associated with '//trim(id%link%name)//'.')

      call self%add_horizontal_variable(name, units, long_name, missing_value, minimum, maximum, &
                                        initial_value=initial_value, background_value=background_value, &
                                        standard_variable=standard_variable, presence=presence, domain=domain_bottom, &
                                        state_index=id%bottom_state_index, read_index=id%horizontal_index, &
                                        sms_index=id%bottom_sms_index, background=id%background, link=id%link)
   end subroutine register_bottom_state_variable
!EOC

!-----------------------------------------------------------------------
!BOP
!
! !IROUTINE: Registers a new state variable
!
! !INTERFACE:
   subroutine register_surface_state_variable(self, id, name, units, long_name, &
                                              initial_value, minimum, maximum, missing_value, &
                                              standard_variable, presence, background_value)
!
! !DESCRIPTION:
!  This subroutine registers a new surface-bound biogeochemical state variable in the global model database.
!  The identifier "id" may be used later to retrieve the value of the state variable.
!
! !INPUT/OUTPUT PARAMETERS:
      class (type_base_model),              intent(inout)        :: self
      type (type_surface_state_variable_id),intent(inout),target :: id
!
! !INPUT PARAMETERS:
      character(len=*),                         intent(in)          :: name, long_name, units
      real(rk),                                 intent(in),optional :: initial_value
      real(rk),                                 intent(in),optional :: minimum, maximum,missing_value,background_value
      type (type_horizontal_standard_variable), intent(in),optional :: standard_variable
      integer,                                  intent(in),optional :: presence
!EOP
!-----------------------------------------------------------------------
!BOC
      if (associated(id%link)) call self%fatal_error('register_surface_state_variable', &
         'Identifier supplied for '//trim(name)//' is already associated with '//trim(id%link%name)//'.')

      call self%add_horizontal_variable(name, units, long_name, missing_value, minimum, maximum, &
                                        initial_value=initial_value, background_value=background_value, &
                                        standard_variable=standard_variable, presence=presence, domain=domain_surface, &
                                        state_index=id%surface_state_index, read_index=id%horizontal_index, &
                                        sms_index=id%surface_sms_index, background=id%background, link=id%link)

   end subroutine register_surface_state_variable
!EOC

!-----------------------------------------------------------------------
!BOP
!
! !IROUTINE: Adds a generic variable (interior, horizontal or scalar) to the model and returns the link to it.
!
! !INTERFACE:
   subroutine add_variable(self, variable, name, units, long_name, missing_value, minimum, maximum, &
                           initial_value, background_value, presence, output, time_treatment, &
                           act_as_state_variable, read_index, state_index, write_index, background, link)
!
! !DESCRIPTION:
!  This function fills all generic variable fields (i.e., those independent of the variable's domain), and returns
!  a link to the variable. A pointer to the provided variable object will be kept after the function returns. Thus,
!  the object must not be deallocated (create it by allocating a pointer).
!
! !INPUT/OUTPUT PARAMETERS:
      class (type_base_model),       target,intent(inout)       :: self
      type (type_internal_variable),pointer                     :: variable
      character(len=*),              target,intent(in)          :: name
      character(len=*),                     intent(in),optional :: long_name, units
      real(rk),                             intent(in),optional :: minimum, maximum,missing_value,initial_value,background_value
      integer,                              intent(in),optional :: presence, output, time_treatment
      logical,                              intent(in),optional :: act_as_state_variable
      integer,                       target,           optional :: read_index, state_index, write_index
      real(rk),                      target,           optional :: background
      type (type_link),              pointer,          optional :: link
!
!EOP
!
! !LOCAL VARIABLES:
      character(len=256)                     :: text
      type (type_link),              pointer :: link_
!
!-----------------------------------------------------------------------
!BOC
      ! Check whether the model information may be written to (only during initialization)
      if (self%frozen) call self%fatal_error('add_variable', &
         'Cannot register variable "'//trim(name)//'" because the model initialization phase has already completed &
         &(fabm_initialize has been called).')

      if (len_trim(name)>len(variable%name)) call self%fatal_error('add_variable', &
         'Variable name "'//trim(name)//'" exceeds maximum length.')

      ! Ascertain whether the provided name is valid.
      if (name=='' .or. name/=get_safe_name(name)) call self%fatal_error('add_variable', &
         'Cannot register variable "'//trim(name)//'" because its name is not valid. &
         &Variable names should not be empty, and can contain letters, digits and underscores only.')

      variable%name = name
      variable%owner => self
      if (present(units))         variable%units         = units
      if (present(long_name)) then
         variable%long_name = long_name
      else
         variable%long_name = name
      end if
      if (present(minimum))       variable%minimum       = minimum
      if (present(maximum))       variable%maximum       = maximum
      if (present(missing_value)) variable%missing_value = missing_value
      if (present(initial_value)) variable%initial_value = initial_value
      if (present(presence))      variable%presence      = presence
      if (present(act_as_state_variable)) variable%fake_state_variable = act_as_state_variable
      if (present(time_treatment)) then
         call self%log_message('variable "'//trim(name)//'": "time_treatment" argument is deprecated; &
                               &please use "output" instead. For possible values, see time_treatment2output in fabm_types.F90.')
         variable%output = time_treatment2output(time_treatment)
      end if
      if (present(output))        variable%output        = output
      variable%prefill_value = variable%missing_value

      if (present(state_index)) then
         ! Ensure that initial value falls within prescribed valid range.
         if (variable%initial_value<variable%minimum .or. variable%initial_value>variable%maximum) then
            write (text,*) 'Initial value',variable%initial_value,'for variable "'//trim(name)//'" lies&
                  &outside allowed range',variable%minimum,'to',variable%maximum
            call self%fatal_error('fill_internal_variable',text)
         end if

         ! Store a pointer to the variable that should hold the state variable index.
         call variable%state_indices%append(state_index)
      end if


      if (present(background)) then
         ! Store a pointer to the variable that should hold the background value.
         ! If the background value itself is also prescribed, use it.
         call variable%background_values%append(background)
         if (present(background_value)) call variable%background_values%set_value(background_value)
      end if

      if (present(read_index)) then
         variable%read_index => read_index
         call variable%read_indices%append(read_index)
      end if
      if (present(write_index)) then
         variable%write_index => write_index
         call variable%write_indices%append(write_index)
      end if
      variable%can_be_slave = .not.present(write_index)

      ! Create a class pointer and use that to create a link.
      link_ => add_object(self,variable)
      if (present(link)) link => link_
   end subroutine add_variable
!EOC

!-----------------------------------------------------------------------
!BOP
!
! !IROUTINE: Adds an interior variable to the model and returns the link to it.
!
! !INTERFACE:
   recursive subroutine add_interior_variable(self, name, units, long_name, missing_value, minimum, maximum, initial_value, &
                                          background_value, vertical_movement, specific_light_extinction, &
                                          no_precipitation_dilution, no_river_dilution, standard_variable, presence, output, &
                                          time_treatment, act_as_state_variable, source, &
                                          read_index, state_index, write_index, &
                                          movement_index, background, link)
!
! !DESCRIPTION:
!  This function registers a new interior variable. It is not predefined to be a state variable, diagnostic variable or dependency.
!  This is set implicitly by providing (or omitting) target variables state_index, write_index, data, background.
!
! !INPUT/OUTPUT PARAMETERS:
      class (type_base_model),target,    intent(inout)       :: self
      character(len=*),                  intent(in)          :: name
      character(len=*),                  intent(in),optional :: long_name, units
      real(rk),                          intent(in),optional :: minimum, maximum, missing_value, initial_value, background_value
      real(rk),                          intent(in),optional :: vertical_movement, specific_light_extinction
      logical,                           intent(in),optional :: no_precipitation_dilution, no_river_dilution
      type (type_bulk_standard_variable),intent(in),optional :: standard_variable
      integer,                           intent(in),optional :: presence, output, time_treatment, source
      logical,                           intent(in),optional :: act_as_state_variable

      integer,                      target,optional :: read_index, state_index, write_index
      integer,                      target,optional :: movement_index
      real(rk),                     target,optional :: background

      type (type_link),pointer,optional :: link
!
!EOP
!
! !LOCAL VARIABLES:
      type (type_internal_variable), pointer :: variable
      type (type_link),              pointer :: link_,link2
!
!-----------------------------------------------------------------------
!BOC
      allocate(variable)
      variable%domain = domain_interior

      ! Fill fields specific to interior variables.
      variable%source = source_do
      if (present(source))                    variable%source                    = source
      if (present(vertical_movement))         variable%vertical_movement         = vertical_movement
      if (present(no_precipitation_dilution)) variable%no_precipitation_dilution = no_precipitation_dilution
      if (present(no_river_dilution))         variable%no_river_dilution         = no_river_dilution
      if (present(standard_variable))         call variable%standard_variables%add(standard_variable)
      if (present(specific_light_extinction)) call variable%contributions%add( &
         standard_variables%attenuation_coefficient_of_photosynthetic_radiative_flux,scale_factor=specific_light_extinction)

      ! Process remainder of fields and creation of link generically (i.e., irrespective of variable domain).
      call add_variable(self, variable, name, units, long_name, missing_value, minimum, maximum, &
                        initial_value, background_value, presence, output, time_treatment, &
                        act_as_state_variable, read_index, state_index, write_index, background, link_)

      if (present(movement_index)) then
         call self%add_interior_variable(trim(link_%name)//'_w', 'm/s', trim(long_name)//' vertical movement', &
                                     variable%vertical_movement, output=output_none, write_index=movement_index, link=link2, &
                                     source=source_get_vertical_movement)
         link2%target%can_be_slave = .true.
         link2%target%prefill = prefill_constant
         variable%movement_diagnostic => link2
      end if

      if (present(link)) link => link_
   end subroutine add_interior_variable
!EOC

!-----------------------------------------------------------------------
!BOP
!
! !IROUTINE: Adds a horizontal variable to the model and returns the link to it.
!
! !INTERFACE:
   recursive subroutine add_horizontal_variable(self,name,units,long_name, missing_value, minimum, maximum, initial_value, &
                                                background_value, standard_variable, presence, output, time_treatment, &
                                                act_as_state_variable, domain, source, &
                                                read_index, state_index, write_index, sms_index, background, link)
!
! !DESCRIPTION:
!  This function registers a new horizontal variable. It is not predefined to be a state variable, diagnostic variable
!  or dependency. This is set implicitly by providing (or omitting) target variables state_index, write_index, data, background.
!
! !INPUT/OUTPUT PARAMETERS:
      class (type_base_model),target,           intent(inout)       :: self
      character(len=*),                         intent(in)          :: name
      character(len=*),                         intent(in),optional :: long_name, units
      real(rk),                                 intent(in),optional :: minimum, maximum, missing_value
      real(rk),                                 intent(in),optional :: initial_value, background_value
      type (type_horizontal_standard_variable), intent(in),optional :: standard_variable
      integer,                                  intent(in),optional :: presence, domain, output, time_treatment, source
      logical,                                  intent(in),optional :: act_as_state_variable

      integer,                            target,optional :: read_index, state_index, write_index, sms_index
      real(rk),                           target,optional :: background

      type (type_link),pointer,optional :: link
!
!EOP
!
! !LOCAL VARIABLES:
      type (type_internal_variable),pointer :: variable
      type (type_link),             pointer :: link_,link2,link_dum
      integer                               :: sms_source
!
!-----------------------------------------------------------------------
!BOC
      allocate(variable)
      variable%domain = domain_horizontal
      variable%source = source_unknown

      ! Fill fields specific to horizontal variables.
      if (present(domain))            variable%domain = domain
      if (present(standard_variable)) call variable%standard_variables%add(standard_variable)
      if (present(source)) then
         variable%source = source
      elseif (present(write_index)) then
         call self%log_message('WARNING: "source" argument not provided when registering variable '//trim(name)//'. In the future this argument will be required for horizontal diagnostic variables.')
      end if

      if (variable%source==source_unknown) variable%prefill = prefill_previous_value

      ! Process remainder of fields and creation of link generically (i.e., irrespective of variable domain).
      call add_variable(self, variable, name, units, long_name, missing_value, minimum, maximum, &
                        initial_value, background_value, presence, output, time_treatment, &
                        act_as_state_variable, read_index, state_index, write_index, background, link_)

      if (present(sms_index)) then
         sms_source = source_do_bottom
         if (variable%domain==domain_surface) sms_source = source_do_surface
         call self%add_horizontal_variable(trim(link_%name)//'_sms', trim(units)//'/s', trim(long_name)//' sources-sinks', &
                                           0.0_rk, output=output_none, write_index=sms_index, link=link2, &
                                           domain=variable%domain, source=sms_source)
         link2%target%prefill = prefill_missing_value
         link_dum => variable%sms_list%append(link2%target,link2%target%name)
      end if

      if (present(link)) link => link_
   end subroutine add_horizontal_variable
!EOC

!-----------------------------------------------------------------------
!BOP
!
! !IROUTINE: Adds a scalar variable to the model and returns the link to it.
!
! !INTERFACE:
   recursive subroutine add_scalar_variable(self,name, long_name, units, missing_value, minimum, maximum, initial_value, &
                                            background_value, standard_variable, presence, output, time_treatment, &
                                            read_index, state_index, write_index, sms_index, background, link)
!
! !DESCRIPTION:
!  This function registers a new scalar variable. It is not predefined to be a state variable, diagnostic variable or dependency.
!  This is set implicitly by providing (or omitting) target variables state_index, write_index, data, background.
!
! !INPUT/OUTPUT PARAMETERS:
      class (type_base_model),target,       intent(inout)       :: self
      character(len=*),                     intent(in)          :: name
      character(len=*),                     intent(in),optional :: long_name, units
      real(rk),                             intent(in),optional :: minimum, maximum, missing_value, initial_value, background_value
      type (type_global_standard_variable), intent(in),optional :: standard_variable
      integer,                              intent(in),optional :: presence, output, time_treatment

      integer,                        target,optional :: read_index, state_index, write_index, sms_index
      real(rk),                       target,optional :: background

      type (type_link),pointer,optional :: link
!
!EOP
!
! !LOCAL VARIABLES:
      type (type_internal_variable), pointer :: variable
!
!-----------------------------------------------------------------------
!BOC
      allocate(variable)
      variable%domain = domain_scalar

      ! Fill fields specific to scalar variables.
      if (present(standard_variable)) call variable%standard_variables%add(standard_variable)

      ! Process remainder of fields and creation of link generically (i.e., irrespective of variable domain).
      call add_variable(self, variable, name, units, long_name, missing_value, minimum, maximum, &
                        initial_value, background_value, presence, output, time_treatment, &
                        .false., read_index, state_index, write_index, background, link)
   end subroutine add_scalar_variable
!EOC

   recursive function add_object(self,object) result(link)
      ! This subroutine creates a link to the supplied object, then allows
      ! parent models to do the same.
      ! NB this subroutine MUST be recursive, to allow parent models to override
      ! the properties of objects added by their child models.
      class (type_base_model),target,     intent(inout) :: self
      type (type_internal_variable),pointer             :: object

      type (type_link), pointer       :: link,parent_link
      character(len=attribute_length) :: oriname
      integer                         :: instance
      logical                         :: duplicate

      ! First check if a link with this name exists.
      duplicate = associated(self%links%find(object%name))

      if (duplicate) then
         ! Link with this name exists already.
         ! Append numbers to the variable name until a unique name is found.
         oriname = object%name
         instance = 0
         do
            write (object%name,'(a,a,i0)') trim(oriname),'_',instance
            if (.not.associated(self%links%find(object%name))) exit
            instance = instance + 1
         end do
      end if

      ! Create link for this object.
      link => self%links%append(object,object%name)

      ! If this name matched that of a previous variable, create a coupling to it.
      if (duplicate) call self%request_coupling(link,oriname)

      ! Forward to parent
      if (associated(self%parent)) then
         if (len_trim(self%name)+1+len_trim(object%name)>len(object%name)) call fatal_error('add_object', &
            'Variable path "'//trim(self%name)//'/'//trim(object%name)//'" exceeds maximum allowed length.')
         object%name = trim(self%name)//'/'//trim(object%name)
         parent_link => self%parent%add_object(object)
      end if
   end function add_object

!-----------------------------------------------------------------------
!BOP
!
! !IROUTINE: Registers a new diagnostic variable
!
! !INTERFACE:
   subroutine register_interior_diagnostic_variable(self, id, name, units, long_name, &
                                                time_treatment, missing_value, standard_variable, output, source, &
                                                act_as_state_variable, prefill_value)
!
! !DESCRIPTION:
!  This function registers a new biogeochemical diagnostic variable in the global model database.
!
! !INPUT/OUTPUT PARAMETERS:
      class (type_base_model),           intent(inout),target :: self
      type (type_diagnostic_variable_id),intent(inout),target :: id
!
! !INPUT PARAMETERS:
      character(len=*),                   intent(in)          :: name, long_name, units
      integer,                            intent(in),optional :: time_treatment, output, source
      real(rk),                           intent(in),optional :: missing_value, prefill_value
      type (type_bulk_standard_variable), intent(in),optional :: standard_variable
      logical,                            intent(in),optional :: act_as_state_variable
!
!EOP
!
!-----------------------------------------------------------------------
!BOC
      if (associated(id%link)) call self%fatal_error('register_interior_diagnostic_variable', &
         'Identifier supplied for '//trim(name)//' is already associated with '//trim(id%link%name)//'.')

      call self%add_interior_variable(name, units, long_name, missing_value, &
                                  standard_variable=standard_variable, output=output, time_treatment=time_treatment, &
                                  source=source, write_index=id%diag_index, link=id%link, act_as_state_variable=act_as_state_variable)
      if (present(prefill_value)) then
         id%link%target%prefill = prefill_constant
         id%link%target%prefill_value = prefill_value
      end if
   end subroutine register_interior_diagnostic_variable
!EOC

!-----------------------------------------------------------------------
!BOP
!
! !IROUTINE: Registers a new diagnostic variable
!
! !INTERFACE:
   subroutine register_horizontal_diagnostic_variable(self, id, name, units, long_name, &
                                                      time_treatment, missing_value, standard_variable, output, source, &
                                                      act_as_state_variable, domain)
!
! !DESCRIPTION:
!  This function registers a new biogeochemical diagnostic variable in the global model database.
!
! !INPUT/OUTPUT PARAMETER:
      class (type_base_model),                      intent(inout),target :: self
      type (type_horizontal_diagnostic_variable_id),intent(inout),target :: id
!
! !INPUT PARAMETERS:
      character(len=*),                         intent(in)          :: name, long_name, units
      integer,                                  intent(in),optional :: time_treatment, output, source, domain
      real(rk),                                 intent(in),optional :: missing_value
      type (type_horizontal_standard_variable), intent(in),optional :: standard_variable
      logical,                                  intent(in),optional :: act_as_state_variable
!
!EOP
!-----------------------------------------------------------------------
!BOC
      if (associated(id%link)) call self%fatal_error('register_horizontal_diagnostic_variable', &
         'Identifier supplied for '//trim(name)//' is already associated with '//trim(id%link%name)//'.')

      call self%add_horizontal_variable(name, units, long_name, missing_value, &
                                        standard_variable=standard_variable, output=output, time_treatment=time_treatment, &
                                        source=source, write_index=id%horizontal_diag_index, link=id%link, &
                                        act_as_state_variable=act_as_state_variable, domain=domain)

   end subroutine register_horizontal_diagnostic_variable
!EOC

#ifdef _FABM_BGC_BACKWARD_COMPATIBILITY_
!-----------------------------------------------------------------------
!BOP
!
! !IROUTINE: Registers a conserved quantity taken from a standard set
!
! !INTERFACE:
   subroutine register_standard_conserved_quantity(self, id, standard_variable, name)
!
! !DESCRIPTION:
!  This function registers a new biogeochemically conserved quantity in the global
!  model database.
!
! !INPUT/OUTPUT PARAMETERS:
      class (type_base_model),          intent(inout)        :: self
      type (type_conserved_quantity_id),intent(inout),target :: id
      character(len=*),                 intent(in), optional :: name
!
! !INPUT PARAMETERS:
      type (type_bulk_standard_variable), intent(in) :: standard_variable
!
!-----------------------------------------------------------------------
!BOC
      call self%fatal_error('register_standard_conserved_quantity', &
                            'register_conserved_quantity is no longer supported; please use add_to_aggregate_variable.')

   end subroutine register_standard_conserved_quantity
!EOC

!-----------------------------------------------------------------------
!BOP
!
! !IROUTINE: Registers a new conserved quantity
!
! !INTERFACE:
   subroutine register_custom_conserved_quantity(self, id, name, units, long_name)
!
! !DESCRIPTION:
!  This function registers a new biogeochemically conserved quantity in the global
!  model database.
!
! !INPUT/OUTPUT PARAMETERS:
      class (type_base_model),          intent(inout)        :: self
      type (type_conserved_quantity_id),intent(inout),target :: id
!
! !INPUT PARAMETERS:
      character(len=*), intent(in) :: name
      character(len=*), intent(in) :: long_name
      character(len=*), intent(in) :: units
!
!-----------------------------------------------------------------------
!BOC
      call self%fatal_error('register_standard_conserved_quantity', &
                            'register_conserved_quantity is no longer supported; please use add_to_aggregate_variable.')

   end subroutine register_custom_conserved_quantity
!EOC
#endif

!-----------------------------------------------------------------------
!BOP
!
! !IROUTINE: Registers a dependency on an external state variable
!
! !INTERFACE:
   subroutine register_interior_state_dependency_ex(self,id,name,units,long_name,required,standard_variable)
!
! !DESCRIPTION:
!  This function searches for a biogeochemical state variable by the user-supplied name
!  in the global model database. It returns the identifier of the variable (or -1 if
!  the variable is not found), which may be used to retrieve the variable value at a later stage.
!
! !INPUT/OUTPUT PARAMETERS:
      class (type_base_model),      intent(inout)        :: self
      type (type_state_variable_id),intent(inout),target :: id
!
! !INPUT PARAMETERS:
      character(len=*),                   intent(in)          :: name,units,long_name
      logical,                            intent(in),optional :: required
      type (type_bulk_standard_variable), intent(in),optional :: standard_variable
!
!EOP
      integer :: presence
!-----------------------------------------------------------------------
!BOC
      presence = presence_external_required
      if (present(required)) then
         if (.not.required) presence = presence_external_optional
      end if
      call register_interior_state_variable(self, id, name, units, long_name, presence=presence, standard_variable=standard_variable)

   end subroutine register_interior_state_dependency_ex
!EOC

!-----------------------------------------------------------------------
!BOP
!
! !IROUTINE: Registers a dependency on an external bottom state variable
!
! !INTERFACE:
   subroutine register_bottom_state_dependency_ex(model,id,name,units,long_name,required,standard_variable)
!
! !DESCRIPTION:
!  This function searches for a biogeochemical state variable by the user-supplied name
!  in the global model database. It returns the identifier of the variable (or -1 if
!  the variable is not found), which may be used to retrieve the variable value at a later stage.
!
! !INPUT/OUTPUT PARAMETERS:
      class (type_base_model),              intent(inout)        :: model
      type (type_bottom_state_variable_id), intent(inout),target :: id
!
! !INPUT PARAMETERS:
      character(len=*),                         intent(in)          :: name,units,long_name
      logical,                                  intent(in),optional :: required
      type (type_horizontal_standard_variable), intent(in),optional :: standard_variable
!
!EOP
      integer :: presence
!-----------------------------------------------------------------------
!BOC
      presence = presence_external_required
      if (present(required)) then
         if (.not.required) presence = presence_external_optional
      end if
      call register_bottom_state_variable(model, id, name, units, long_name, presence=presence, standard_variable=standard_variable)

   end subroutine register_bottom_state_dependency_ex
!EOC
!-----------------------------------------------------------------------
!BOP
!
! !IROUTINE: Registers a dependency on an external surface-bound state variable
!
! !INTERFACE:
   subroutine register_surface_state_dependency_ex(model,id,name,units,long_name,required,standard_variable)
!
! !DESCRIPTION:
!  This function searches for a biogeochemical state variable by the user-supplied name
!  in the global model database. It returns the identifier of the variable (or -1 if
!  the variable is not found), which may be used to retrieve the variable value at a later stage.
!
! !INPUT/OUTPUT PARAMETERS:
      class (type_base_model),               intent(inout)        :: model
      type (type_surface_state_variable_id), intent(inout),target :: id
!
! !INPUT PARAMETERS:
      character(len=*),                         intent(in)          :: name,units,long_name
      logical,                                  intent(in),optional :: required
      type (type_horizontal_standard_variable), intent(in),optional :: standard_variable
!
!EOP
      integer :: presence
!-----------------------------------------------------------------------
!BOC
      presence = presence_external_required
      if (present(required)) then
         if (.not.required) presence = presence_external_optional
      end if
      call register_surface_state_variable(model, id, name, units, long_name, &
                                           presence=presence, standard_variable=standard_variable)

   end subroutine register_surface_state_dependency_ex
!EOC

   subroutine register_standard_interior_state_dependency(self,id,standard_variable,required)
      class (type_base_model),             intent(inout) :: self
      type (type_state_variable_id),target,intent(inout) :: id
      type (type_bulk_standard_variable),  intent(in)    :: standard_variable
      logical,optional,                    intent(in)    :: required

      call register_interior_state_dependency_ex(self, id, standard_variable%name, standard_variable%units, standard_variable%name, &
         required=required, standard_variable=standard_variable)
   end subroutine register_standard_interior_state_dependency

   subroutine register_standard_bottom_state_dependency(self,id,standard_variable,required)
      class (type_base_model),                    intent(inout) :: self
      type (type_bottom_state_variable_id),target,intent(inout) :: id
      type (type_horizontal_standard_variable),   intent(in)    :: standard_variable
      logical,optional,                           intent(in)    :: required

      call register_bottom_state_dependency_ex(self, id, standard_variable%name, standard_variable%units, standard_variable%name, &
         required=required, standard_variable=standard_variable)
   end subroutine register_standard_bottom_state_dependency

   subroutine register_standard_surface_state_dependency(self,id,standard_variable,required)
      class (type_base_model),                     intent(inout) :: self
      type (type_surface_state_variable_id),target,intent(inout) :: id
      type (type_horizontal_standard_variable),    intent(in)    :: standard_variable
      logical,optional,                            intent(in)    :: required

      call register_surface_state_dependency_ex(self, id, standard_variable%name, standard_variable%units, standard_variable%name, &
         required=required, standard_variable=standard_variable)
   end subroutine register_standard_surface_state_dependency

   subroutine register_interior_state_dependency_old(self,id,name)
      class (type_base_model),      intent(inout)        :: self
      type (type_state_variable_id),intent(inout),target :: id
      character(len=*),             intent(in)           :: name

      call self%register_interior_state_dependency(id, name, '', name)
      call self%request_coupling(id,name)
   end subroutine

   subroutine register_bottom_state_dependency_old(self,id,name)
      class (type_base_model),             intent(inout)        :: self
      type (type_bottom_state_variable_id),intent(inout),target :: id
      character(len=*),                    intent(in)           :: name

      call self%register_bottom_state_dependency(id, name, '', name)
      call self%request_coupling(id,name)
   end subroutine

   subroutine register_surface_state_dependency_old(self,id,name)
      class (type_base_model),              intent(inout)        :: self
      type (type_surface_state_variable_id),intent(inout),target :: id
      character(len=*),                     intent(in)           :: name

      call self%register_surface_state_dependency(id, name, '', name)
      call self%request_coupling(id,name)
   end subroutine

   subroutine register_standard_interior_dependency(self,id,standard_variable,required)
      class (type_base_model),           intent(inout)        :: self
      type (type_dependency_id),         intent(inout),target :: id
      type (type_bulk_standard_variable),intent(in)           :: standard_variable
      logical,optional,                  intent(in)           :: required

      call register_named_interior_dependency(self,id,standard_variable%name,standard_variable%units,standard_variable%name, &
                                              required=required)
      call self%request_coupling(id,standard_variable)
   end subroutine register_standard_interior_dependency

   subroutine register_standard_horizontal_dependency(self,id,standard_variable,required)
      class (type_base_model),                 intent(inout)        :: self
      type (type_horizontal_dependency_id),    intent(inout),target :: id
      type (type_horizontal_standard_variable),intent(in)           :: standard_variable
      logical,optional,                        intent(in)           :: required

      call register_named_horizontal_dependency(self,id,standard_variable%name,standard_variable%units,standard_variable%name, &
                                                required=required)
      call self%request_coupling(id,standard_variable)
   end subroutine register_standard_horizontal_dependency

   subroutine register_standard_interface_dependency(self,id,standard_variable,domain,required)
      class (type_base_model),             intent(inout)        :: self
      type (type_horizontal_dependency_id),intent(inout),target :: id
      type (type_bulk_standard_variable),  intent(in)           :: standard_variable
      integer,                             intent(in)           :: domain
      logical,optional,                    intent(in)           :: required

      if (domain/=domain_surface .and. domain/=domain_bottom) &
         call self%fatal_error('register_standard_interface_dependency','Specified domain must be domain_surface or domain_bottom.')
      call register_named_horizontal_dependency(self,id,standard_variable%name,standard_variable%units,standard_variable%name, &
                                                required=required)
      call self%request_coupling(id,standard_variable,domain=domain)
   end subroutine register_standard_interface_dependency

   subroutine register_standard_global_dependency(self,id,standard_variable,required)
      class (type_base_model),             intent(inout)        :: self
      type (type_global_dependency_id),    intent(inout),target :: id
      type (type_global_standard_variable),intent(in)           :: standard_variable
      logical,optional,                    intent(in)           :: required

      call register_named_global_dependency(self,id,standard_variable%name,standard_variable%units,standard_variable%name, &
                                            required=required)
      call self%request_coupling(id,standard_variable)
   end subroutine register_standard_global_dependency

!-----------------------------------------------------------------------
!BOP
!
! !IROUTINE: Registers a read-only dependency on a variable defined on
! the full model domain.
!
! !INTERFACE:
   subroutine register_named_interior_dependency(self,id,name,units,long_name,standard_variable,required)
!
! !DESCRIPTION:
!  This function searches for a biogeochemical state variable by the user-supplied name
!  in the global model database. It returns the identifier of the variable (or -1 if
!  the variable is not found), which may be used to retrieve the variable value at a later stage.
!
! !INPUT/OUTPUT PARAMETERS:
      class (type_base_model),  intent(inout)        :: self
      type (type_dependency_id),intent(inout),target :: id
!
! !INPUT PARAMETERS:
      character(len=*),                  intent(in)          :: name
      character(len=*),                  intent(in)          :: units,long_name
      type (type_bulk_standard_variable),intent(in),optional :: standard_variable
      logical,                           intent(in),optional :: required
!
!EOP
!
! !LOCAL VARIABLES:
      integer :: presence
!
!-----------------------------------------------------------------------
!BOC
      if (associated(id%link)) call self%fatal_error('register_named_interior_dependency', &
         'Identifier supplied for '//trim(name)//' is already associated with '//trim(id%link%name)//'.')

      ! Dependencies MUST be fulfilled, unless explicitly specified that this is not so (required=.false.)
      presence = presence_external_required
      if (present(required)) then
         if (.not.required) presence = presence_external_optional
      end if

      call self%add_interior_variable(name, units, long_name, presence=presence, &
                                      read_index=id%index, background=id%background, link=id%link)
      if (present(standard_variable)) call self%request_coupling(id,standard_variable)
   end subroutine register_named_interior_dependency
!EOC

!-----------------------------------------------------------------------
!BOP
!
! !IROUTINE: Registers a read-only dependency on a variable defined on
! a horizontal slice of the model domain.
!
! !INTERFACE:
   subroutine register_named_horizontal_dependency(self,id,name,units,long_name,standard_variable,required)
!
! !DESCRIPTION:
!  This function searches for a biogeochemical state variable by the user-supplied name
!  in the global model database. It returns the identifier of the variable (or -1 if
!  the variable is not found), which may be used to retrieve the variable value at a later stage.
!
! !INPUT/OUTPUT PARAMETERS:
      class (type_base_model),             intent(inout)        :: self
      type (type_horizontal_dependency_id),intent(inout),target :: id
!
! !INPUT PARAMETERS:
      character(len=*),                        intent(in)          :: name
      character(len=*),                        intent(in)          :: units,long_name
      type (type_horizontal_standard_variable),intent(in),optional :: standard_variable
      logical,                                 intent(in),optional :: required
!
!EOP
!
! !LOCAL VARIABLES:
      integer :: presence
!
!-----------------------------------------------------------------------
!BOC
      if (associated(id%link)) call self%fatal_error('register_named_horizontal_dependency', &
         'Identifier supplied for '//trim(name)//' is already associated with '//trim(id%link%name)//'.')

      ! Dependencies MUST be fulfilled, unless explicitly specified that this is not so (required=.false.)
      presence = presence_external_required
      if (present(required)) then
         if (.not.required) presence = presence_external_optional
      end if

      call self%add_horizontal_variable(name, units, long_name, presence=presence, &
                                        read_index=id%horizontal_index, background=id%background, link=id%link)
      if (present(standard_variable)) call self%request_coupling(id,standard_variable)
   end subroutine register_named_horizontal_dependency
!EOC

!-----------------------------------------------------------------------
!BOP
!
! !IROUTINE: Registers a read-only dependency on a global (space-
! independent) variable.
!
! !INTERFACE:
   subroutine register_named_global_dependency(self,id,name,units,long_name,standard_variable,required)
!
! !DESCRIPTION:
!  This function searches for a biogeochemical state variable by the user-supplied name
!  in the global model database. It returns the identifier of the variable (or -1 if
!  the variable is not found), which may be used to retrieve the variable value at a later stage.
!
! !INPUT/OUTPUT PARAMETERS:
      class (type_base_model),         intent(inout)        :: self
      type (type_global_dependency_id),intent(inout),target :: id
!
! !INPUT PARAMETERS:
      character(len=*),                    intent(in)          :: name
      character(len=*),                    intent(in)          :: units,long_name
      type (type_global_standard_variable),intent(in),optional :: standard_variable
      logical,                             intent(in),optional :: required
!
!EOP
!
! !LOCAL VARIABLES:
      integer :: presence
!
!-----------------------------------------------------------------------
!BOC
      if (associated(id%link)) call self%fatal_error('register_named_global_dependency', &
         'Identifier supplied for '//trim(name)//' is already associated with '//trim(id%link%name)//'.')

      ! Dependencies MUST be fulfilled, unless explicitly specified that this is not so (required=.false.)
      presence = presence_external_required
      if (present(required)) then
         if (.not.required) presence = presence_external_optional
      end if

      call self%add_scalar_variable(name, units, long_name, presence=presence, &
                                    read_index=id%global_index, background=id%background, link=id%link)
      if (present(standard_variable)) call self%request_coupling(id,standard_variable)
   end subroutine register_named_global_dependency
!EOC

   subroutine register_named_interior_dependency_old(self,id,name)
      class (type_base_model),  intent(inout)        :: self
      type (type_dependency_id),intent(inout),target :: id
      character(len=*),         intent(in)           :: name

      call self%log_message('Deprecated syntax for register_interior_dependency; please call it with a local name, &
                            &units, long_name. Subsequently call request_coupling if coupling to an external variable is desired.')
      call self%register_dependency(id,name, '', name)
      if (associated(self%parent)) call self%request_coupling(id,name)
   end subroutine register_named_interior_dependency_old

   subroutine register_named_horizontal_dependency_old(self,id,name)
      class (type_base_model),             intent(inout)        :: self
      type (type_horizontal_dependency_id),intent(inout),target :: id
      character(len=*),                    intent(in)           :: name

      call self%log_message('Deprecated syntax for register_horizontal_dependency; please call it with a local name, &
                            &units, long_name. Subsequently call request_coupling if coupling to an external variable is desired.')
      call self%register_dependency(id,name, '', name)
      if (associated(self%parent)) call self%request_coupling(id,name)
   end subroutine register_named_horizontal_dependency_old

   subroutine register_named_global_dependency_old(self,id,name)
      class (type_base_model),         intent(inout)        :: self
      type (type_global_dependency_id),intent(inout),target :: id
      character(len=*),                intent(in)           :: name

      call self%log_message('Deprecated syntax for register_global_dependency; please call it with a local name, &
                            &units, long_name. Subsequently call request_coupling if coupling to an external variable is desired.')
      call self%register_dependency(id,name, '', name)
      if (associated(self%parent)) call self%request_coupling(id,name)
   end subroutine register_named_global_dependency_old

subroutine register_bulk_expression_dependency(self,id,expression)
   class (type_base_model),       intent(inout)        :: self
   type (type_dependency_id),     intent(inout),target :: id
   class (type_bulk_expression),  intent(in)           :: expression

   class (type_bulk_expression),allocatable :: copy

   allocate(copy,source=expression)
   copy%out => id%index
   call self%register_dependency(id,copy%output_name,'',copy%output_name)
   copy%output_name = id%link%target%name

   call register_expression(self,copy)
   deallocate(copy)
end subroutine

subroutine register_horizontal_expression_dependency(self,id,expression)
   class (type_base_model),             intent(inout)        :: self
   type (type_horizontal_dependency_id),intent(inout),target :: id
   class (type_horizontal_expression),  intent(in)           :: expression

   class (type_horizontal_expression),allocatable :: copy

   allocate(copy,source=expression)
   copy%out => id%horizontal_index
   call self%register_dependency(id,copy%output_name,'',copy%output_name)
   copy%output_name = id%link%target%name

   call register_expression(self,copy)
   deallocate(copy)
end subroutine

recursive subroutine register_expression(self,expression)
   class (type_base_model), intent(inout)           :: self
   class (type_expression), intent(in)              :: expression

   class (type_expression), pointer :: current

   if (.not.associated(self%first_expression)) then
      allocate(self%first_expression,source=expression)
      current => self%first_expression
   else
      current => self%first_expression
      do while (associated(current%next))
         current => current%next
      end do
      allocate(current%next,source=expression)
      current => current%next
   end if

   if (associated(self%parent)) call register_expression(self%parent,expression)
end subroutine

subroutine get_real_parameter(self,value,name,units,long_name,default,scale_factor,minimum,maximum)
! !INPUT PARAMETERS:
   class (type_base_model), intent(inout), target  :: self
   real(rk),                intent(inout)          :: value
   character(len=*),        intent(in)             :: name
   character(len=*),        intent(in),   optional :: units,long_name
   real(rk),                intent(in),   optional :: default,scale_factor,minimum,maximum
!
!EOP
!
! !LOCAL VARIABLES:
   class (type_property),    pointer :: property
   logical                           :: success
   type (type_real_property)         :: current_parameter
   character(len=13)                 :: text1,text2
!
!-----------------------------------------------------------------------
!BOC
   if (present(default)) then
      current_parameter%has_default = .true.
      current_parameter%default = default
      value = default
   end if

   ! Try to find a user-specified value for this parameter in our dictionary, and in those of our ancestors.
   property => self%parameters%find_in_tree(name)
   if (associated(property)) then
      ! Value found - try to convert to real.
      value = property%to_real(success=success)
      if (.not.success) call self%fatal_error('get_real_parameter', &
         'Value "'//trim(property%to_string())//'" for parameter "'//trim(name)//'" is not a real number.')
   elseif (.not.present(default)) then
      call self%fatal_error('get_real_parameter','No value provided for parameter "'//trim(name)//'".')
   end if

   if (present(minimum)) then
      if (value<minimum) then
         write (text1,'(G13.6)') value
         write (text2,'(G13.6)') minimum
         call self%fatal_error('get_real_parameter','Value '//trim(adjustl(text1))//' for parameter "'//trim(name) &
            //'" is less than prescribed minimum of '//trim(adjustl(text2))//'.')
      end if
   end if
   if (present(maximum)) then
      if (value>maximum) then
         write (text1,'(G13.6)') value
         write (text2,'(G13.6)') maximum
         call self%fatal_error('get_real_parameter','Value '//trim(adjustl(text1))//' for parameter "'//trim(name) &
            //'" exceeds prescribed maximum of '//trim(adjustl(text2))//'.')
      end if
   end if

   ! Store parameter settings
   current_parameter%value = value
   call set_parameter(self,current_parameter,name,units,long_name)

   ! Apply scale factor to value provided to the model (if requested).
   if (present(scale_factor)) value = value*scale_factor
end subroutine get_real_parameter
!EOC

subroutine set_parameter(self,parameter,name,units,long_name)
! !INPUT PARAMETERS:
   class (type_base_model), intent(inout), target :: self
   class (type_property),   intent(inout)         :: parameter
   character(len=*),        intent(in)            :: name
   character(len=*),        intent(in),optional   :: units,long_name
!
!EOP
!-----------------------------------------------------------------------
!BOC
   parameter%name = name
   if (present(units))     parameter%units     = units
   if (present(long_name)) parameter%long_name = long_name
   call self%parameters%set_in_tree(parameter)
end subroutine set_parameter
!EOC

subroutine get_integer_parameter(self,value,name,units,long_name,default,minimum,maximum)
! !INPUT PARAMETERS:
   class (type_base_model), intent(inout), target :: self
   integer,                 intent(inout)         :: value
   character(len=*),        intent(in)            :: name
   character(len=*),        intent(in),optional   :: units,long_name
   integer,                 intent(in),optional   :: default,minimum,maximum
!
!EOP
!
! !LOCAL VARIABLES:
   class (type_property),       pointer :: property
   type (type_integer_property)         :: current_parameter
   logical                              :: success
   character(len=8)                     :: text1,text2
!
!-----------------------------------------------------------------------
!BOC
   if (present(default)) then
      current_parameter%has_default = .true.
      current_parameter%default = default
      value = default
   end if

   ! Try to find a user-specified value for this parameter in our dictionary, and in those of our ancestors.
   property => self%parameters%find_in_tree(name)
   if (associated(property)) then
      ! Value found - try to convert to integer.
      value = property%to_integer(success=success)
      if (.not.success) call self%fatal_error('get_integer_parameter', &
         'Value "'//trim(property%to_string())//'" for parameter "'//trim(name)//'" is not an integer number.')
   elseif (.not.present(default)) then
      call self%fatal_error('get_integer_parameter','No value provided for parameter "'//trim(name)//'".')
   end if

   if (present(minimum)) then
      if (value<minimum) then
         write (text1,'(I0)') value
         write (text2,'(I0)') minimum
         call self%fatal_error('get_integer_parameter','Value '//trim(adjustl(text1))//' for parameter "'//trim(name) &
            //'" is less than prescribed minimum of '//trim(adjustl(text2))//'.')
      end if
   end if
   if (present(maximum)) then
      if (value>maximum) then
         write (text1,'(I0)') value
         write (text2,'(I0)') maximum
         call self%fatal_error('get_integer_parameter','Value '//trim(adjustl(text1))//' for parameter "'//trim(name) &
            //'" exceeds prescribed maximum of '//trim(adjustl(text2))//'.')
      end if
   end if

   ! Store parameter settings
   current_parameter%value = value
   call set_parameter(self,current_parameter,name,units,long_name)
end subroutine get_integer_parameter
!EOC

subroutine get_logical_parameter(self,value,name,units,long_name,default)
! !INPUT PARAMETERS:
   class (type_base_model), intent(inout), target :: self
   logical,                 intent(inout)         :: value
   character(len=*),        intent(in)            :: name
   character(len=*),        intent(in),optional   :: units,long_name
   logical,                 intent(in),optional   :: default
!
!EOP
!
! !LOCAL VARIABLES:
   class (type_property),       pointer :: property
   type (type_logical_property)         :: current_parameter
   logical                              :: success
!
!-----------------------------------------------------------------------
!BOC
   if (present(default)) then
      current_parameter%has_default = .true.
      current_parameter%default = default
      value = default
   end if

   ! Try to find a user-specified value for this parameter in our dictionary, and in those of our ancestors.
   property => self%parameters%find_in_tree(name)
   if (associated(property)) then
      ! Value found - try to convert to logical.
      value = property%to_logical(success=success)
      if (.not.success) call self%fatal_error('get_logical_parameter', &
         'Value "'//trim(property%to_string())//'" for parameter "'//trim(name)//'" is not a Boolean value.')
   elseif (.not.present(default)) then
      call self%fatal_error('get_logical_parameter','No value provided for parameter "'//trim(name)//'".')
   end if

   ! Store parameter settings
   current_parameter%value = value
   call set_parameter(self,current_parameter,name,units,long_name)
end subroutine get_logical_parameter
!EOC

recursive subroutine get_string_parameter(self,value,name,units,long_name,default)
! !INPUT PARAMETERS:
   class (type_base_model), intent(inout), target :: self
   character(len=*),        intent(inout)         :: value
   character(len=*),        intent(in)            :: name
   character(len=*),        intent(in),optional   :: units,long_name
   character(len=*),        intent(in),optional   :: default
!
!EOP
!
! !LOCAL VARIABLES:
   class (type_property),      pointer :: property
   type (type_string_property)         :: current_parameter
   logical                             :: success
!
!-----------------------------------------------------------------------
!BOC
   if (present(default)) then
      current_parameter%has_default = .true.
      current_parameter%default = default
      value = default
   end if

   ! Try to find a user-specified value for this parameter in our dictionary, and in those of our ancestors.
   property => self%parameters%find_in_tree(name)
   if (associated(property)) then
      ! Value found - try to convert to string.
      value = property%to_string(success=success)
      if (.not.success) call self%fatal_error('get_string_parameter', &
         'Value for parameter "'//trim(name)//'" cannot be converted to string.')
   elseif (.not.present(default)) then
      call self%fatal_error('get_string_parameter','No value provided for parameter "'//trim(name)//'".')
   end if

   ! Store parameter settings
   current_parameter%value = value
   call set_parameter(self,current_parameter,name,units,long_name)
end subroutine get_string_parameter
!EOC

   function find_object(self,name,recursive,exact) result(object)

      class (type_base_model),  intent(in),target :: self
      character(len=*),         intent(in)        :: name
      logical,         optional,intent(in)        :: recursive,exact
      type (type_internal_variable),pointer       :: object

      type (type_link), pointer :: link

      nullify(object)
      link => self%find_link(name,recursive,exact)
      if (associated(link)) object => link%target

   end function find_object

   recursive function find_link(self,name,recursive,exact) result(link)

      class (type_base_model),  intent(in),target :: self
      character(len=*),         intent(in)        :: name
      logical,         optional,intent(in)        :: recursive,exact
      type (type_link),pointer                    :: link

      integer                         :: n
      logical                         :: recursive_eff,exact_eff
      class (type_base_model),pointer :: current

      link => null()

      n = len_trim(name)
      if (n>=1) then
         if (name(1:1)=='/') then
            link => find_link(self,name(2:),recursive,exact=.true.)
            return
         end if
         if (n>=2) then
            if (name(1:2)=='./') then
               link => find_link(self,name(3:),recursive,exact=.true.)
               return
            end if
            if (n>=3) then
               if (name(1:3)=='../') then
                  if (.not.associated(self%parent)) return
                  link => find_link(self%parent,name(4:),recursive,exact=.true.)
                  return
               end if
            end if
         end if
      end if

      recursive_eff = .false.
      if (present(recursive)) recursive_eff = recursive

      ! First search self and ancestors (if allowed) based on exact name provided.
      current => self
      do while (associated(current))
         link => current%links%find(name)
         if (associated(link)) return
         if (.not.recursive_eff) exit
         current => current%parent
      end do

      exact_eff = .true.
      if (present(exact)) exact_eff = exact
      if (exact_eff) return

      ! Not found. Now search self and ancestors (if allowed) based on safe name (letters and underscores only).
      current => self
      do while (associated(current))
         link => current%links%first
         do while (associated(link))
            if (get_safe_name(link%name)==name) return
            link => link%next
         end do
         if (.not.recursive_eff) exit
         current => current%parent
      end do

   end function find_link

!-----------------------------------------------------------------------
!BOP
!
! !IROUTINE: Find a model by name.
!
! !INTERFACE:
   function find_model(self,name,recursive) result(found_model)
!
! !DESCRIPTION:
!
! !INPUT PARAMETERS:
      class (type_base_model),       intent(in),target :: self
      character(len=*),              intent(in)        :: name
      logical,optional,              intent(in)        :: recursive
      class (type_base_model),pointer                  :: found_model

      class (type_base_model),pointer     :: current_root
      logical                             :: recursive_eff
      type (type_model_list_node),pointer :: node
      integer                             :: istart,length
!
!EOP
!-----------------------------------------------------------------------
!BOC
      nullify(found_model)

      ! Determine whether to also try among ancestors
      recursive_eff = .false.
      if (present(recursive)) recursive_eff = recursive

      current_root => self
      do while (associated(current_root))
         ! Process individual path components (separated by /)
         found_model => current_root
         istart = 1
         do while (associated(found_model).and.istart<=len(name))
            length = index(name(istart:),'/')-1
            if (length==-1) length = len(name) - istart + 1
            if (length==2.and.name(istart:istart+1)=='..') then
               found_model => found_model%parent
            elseif (.not.(length==1.and.name(istart:istart)=='.')) then
               node => found_model%children%find(name(istart:istart+length-1))
               nullify(found_model)
               if (associated(node)) found_model => node%model
            end if
            istart = istart+length+1
         end do

         ! Only continue if we have not found the model and are allowed to try parent model.
         if (associated(found_model).or..not.recursive_eff) return

         current_root => current_root%parent
      end do
   end function find_model
!EOC

function get_aggregate_variable_access(self,standard_variable) result(aggregate_variable_access)
   class (type_base_model),           intent(inout) :: self
   type (type_bulk_standard_variable),intent(in)    :: standard_variable

   type (type_aggregate_variable_access),pointer :: aggregate_variable_access

   ! First try to locate existing requests object for the speicifed standard variable.
   aggregate_variable_access => self%first_aggregate_variable_access
   do while (associated(aggregate_variable_access))
      if (aggregate_variable_access%standard_variable%compare(standard_variable)) return
      aggregate_variable_access => aggregate_variable_access%next
   end do

   ! Not found - create a new requests object.
   allocate(aggregate_variable_access)
   aggregate_variable_access%standard_variable = standard_variable
   aggregate_variable_access%next => self%first_aggregate_variable_access
   self%first_aggregate_variable_access => aggregate_variable_access
end function get_aggregate_variable_access

function get_free_unit() result(unit)
   integer :: unit
   integer, parameter :: LUN_MIN=10, LUN_MAX=1000

   logical :: opened

   do unit=LUN_MIN,LUN_MAX
      inquire(unit=unit,opened=opened)
      if (.not.opened) return
   end do
   unit = -1
end function get_free_unit

function get_safe_name(name) result(safe_name)
   character(len=*),intent(in) :: name
   character(len=len(name))    :: safe_name
   integer :: i,ch
   logical :: valid
   safe_name = name
   do i=1,len_trim(name)
      ch = iachar(name(i:i))
      valid = (ch>=iachar('a').and.ch<=iachar('z')) & ! Lower-case letter
          .or.(ch>=iachar('A').and.ch<=iachar('Z')) & ! Upper-case letter
          .or.(ch>=iachar('0').and.ch<=iachar('9')) & ! Number
          .or.(ch==iachar('_'))                       ! Underscore
      if (.not.valid) safe_name(i:i) = '_'
   end do
end function


recursive subroutine abstract_model_factory_initialize(self)
   class (type_base_model_factory),intent(inout) :: self

   type (type_base_model_factory_node),pointer :: current

   self%initialized = .true.
   current => self%first_child
   do while(associated(current))
      if (.not.current%factory%initialized) call current%factory%initialize()
      current => current%next
   end do
end subroutine abstract_model_factory_initialize

subroutine abstract_model_factory_add(self,child,prefix)
   class (type_base_model_factory),       intent(inout) :: self
   class (type_base_model_factory),target,intent(in)    :: child
   character(len=*),intent(in),optional                 :: prefix

   type (type_base_model_factory_node),pointer :: current

   if (self%initialized) call fatal_error('abstract_model_factory_add', &
      'BUG! Factory initialiation is complete. Child factories can no longer be added.')

   if (.not.associated(self%first_child)) then
      allocate(self%first_child)
      current => self%first_child
   else
      current => self%first_child
      do while(associated(current%next))
         current => current%next
      end do
      allocate(current%next)
      current => current%next
   end if

   current%factory => child
   if (present(prefix)) current%prefix = prefix
end subroutine abstract_model_factory_add

recursive subroutine abstract_model_factory_create(self,name,model)
   class (type_base_model_factory),intent(in) :: self
   character(len=*),               intent(in) :: name
   class (type_base_model),pointer            :: model

   type (type_base_model_factory_node),pointer :: child
   integer                                     :: n

   child => self%first_child
   do while(associated(child))
      if (child%prefix/='') then
         n = len_trim(child%prefix)
         if (len_trim(name)>n+1) then
            if (name(1:n)==child%prefix .and. (name(n+1:n+1)=='_' .or. name(n+1:n+1)=='/')) &
               call child%factory%create(name(n+2:),model)
         end if
      else
         call child%factory%create(name,model)
      end if
      if (associated(model)) return
      child => child%next
   end do
end subroutine abstract_model_factory_create

recursive subroutine abstract_model_factory_register_version(self,name,version_string)
   class (type_base_model_factory),intent(in) :: self
   character(len=*),               intent(in) :: name,version_string

   type (type_version),pointer :: version

   if (associated(first_module_version)) then
      version => first_module_version
      do while (associated(version%next))
         version => version%next
      end do
      allocate(version%next)
      version => version%next
   else
      allocate(first_module_version)
      version => first_module_version
   end if
   version%module_name = name
   version%version_string = version_string
end subroutine abstract_model_factory_register_version

   function time_treatment2output(time_treatment) result(output)
      integer, intent(in) :: time_treatment
      integer             :: output
      select case (time_treatment)
         case (time_treatment_last);            output = output_instantaneous
         case (time_treatment_integrated);      output = output_time_integrated
         case (time_treatment_averaged);        output = output_time_step_averaged
         case (time_treatment_step_integrated); output = output_time_step_integrated
      end select
   end function

   function output2time_treatment(output) result(time_treatment)
      integer, intent(in) :: output
      integer             :: time_treatment
      select case (output)
         case (output_none);                 time_treatment = time_treatment_last
         case (output_instantaneous);        time_treatment = time_treatment_last
         case (output_time_integrated);      time_treatment = time_treatment_integrated
         case (output_time_step_averaged);   time_treatment = time_treatment_averaged
         case (output_time_step_integrated); time_treatment = time_treatment_step_integrated
      end select
   end function

   subroutine coupling_task_list_remove(self,task)
      class (type_coupling_task_list),intent(inout) :: self
      class (type_coupling_task),pointer            :: task
      if (associated(task%previous)) then
         task%previous%next => task%next
      else
         self%first => task%next
      end if
      if (associated(task%next)) task%next%previous => task%previous
      deallocate(task)
   end subroutine

   function coupling_task_list_add_object(self,task,always_create) result(used)
      class (type_coupling_task_list),intent(inout) :: self
      class (type_coupling_task),pointer            :: task
      logical,                        intent(in)    :: always_create
      logical                                       :: used

      class (type_coupling_task),pointer            :: existing_task

      ! First try to find an existing coupling task for this link. If one exists, we'll replace it.
      used = .false.
      existing_task => self%first
      do while (associated(existing_task))
         ! Check if we have found an existing task for the same link.
         if (associated(existing_task%slave,task%slave)) then
            ! If existing one has higher priority, do not add the new task and return (used=.false.)
            if (existing_task%user_specified.and..not.always_create) return

            ! We will overwrite the existing task - remove existing task and exit loop
            call self%remove(existing_task)
            exit
         end if
         existing_task => existing_task%next
      end do

      used = .true.
      if (.not.associated(self%first)) then
         ! Task list is empty - add first.
         self%first => task
         nullify(task%previous)
      else
         ! Task list contains items - append to tail.

         ! Find tail of the list
         existing_task => self%first
         do while (associated(existing_task%next))
            existing_task => existing_task%next
         end do

         existing_task%next => task
         task%previous => existing_task
      end if
      nullify(task%next)
   end function coupling_task_list_add_object

   subroutine coupling_task_list_add(self,link,always_create,task)
      class (type_coupling_task_list),intent(inout)         :: self
      type (type_link),               intent(inout), target :: link
      logical,                        intent(in)            :: always_create
      class (type_coupling_task),pointer                    :: task

      logical :: used

      allocate(task)
      task%slave => link
      task%domain = link%target%domain
      used = self%add_object(task,always_create)
      if (.not.used) deallocate(task)

   end subroutine coupling_task_list_add

   character(len=32) function source2string(source)
      integer, intent(in) :: source
      select case (source)
      case (source_unknown);                  source2string = 'unknown'
      case (source_do);                       source2string = 'do'
      case (source_do_column);                source2string = 'do_column'
      case (source_do_horizontal);            source2string = 'do_horizontal'
      case (source_do_bottom);                source2string = 'do_bottom'
      case (source_do_surface);               source2string = 'do_surface'
      case (source_none);                     source2string = 'none'
      case (source_get_vertical_movement);    source2string = 'get_vertical_movement'
      case (source_check_state);              source2string = 'check_state'
      case (source_check_bottom_state);       source2string = 'check_bottom_state'
      case (source_check_surface_state);      source2string = 'check_surface_state'
      case (source_initialize_state);         source2string = 'initialize_state'
      case (source_initialize_bottom_state);  source2string = 'initialize_bottom_state'
      case (source_initialize_surface_state); source2string = 'initialize_surface_state'
      case (source_get_light_extinction);     source2string = 'get_light_extinction'
      case (source_get_drag);                 source2string = 'get_drag'
      case (source_get_albedo);               source2string = 'get_albedo'
      case default
         write (source2string,'(i0)') source
      end select
   end function source2string

   subroutine variable_set_add(self,variable)
      class (type_variable_set),intent(inout) :: self
      type (type_internal_variable),target    :: variable

      type (type_variable_set_member), pointer :: node

      ! Check if this variable already exists.
      node => self%first
      do while (associated(node))
         if (associated(node%target,variable)) return
         node => node%next
      end do

      ! Create a new variable object and prepend it to the list.
      allocate(node)
      node%target => variable
      node%next => self%first
      self%first => node
   end subroutine variable_set_add

   subroutine variable_set_remove(self,variable)
      class (type_variable_set),intent(inout) :: self
      type (type_internal_variable),target    :: variable

      type (type_variable_set_member), pointer :: node, previous

      ! Check if this variable already exists.
      previous => null()
      node => self%first
      do while (associated(node))
         if (associated(node%target,variable)) then
            if (associated(previous)) then
               previous%next => node%next
            else
               self%first => node%next
            end if
            deallocate(node)
            return
         end if
         previous => node
         node => node%next
      end do
      call fatal_error('variable_set_remove','Variable "'//trim(variable%name)//'" not found in set.')
   end subroutine variable_set_remove

   logical function variable_set_contains(self,variable)
      class (type_variable_set),intent(in) :: self
      type (type_internal_variable),target :: variable

      type (type_variable_set_member), pointer :: node

      variable_set_contains = .true.
      node => self%first
      do while (associated(node))
         if (associated(node%target,variable)) return
         node => node%next
      end do
      variable_set_contains = .false.
   end function variable_set_contains

   subroutine variable_set_update(self,other)
      class (type_variable_set),intent(inout) :: self
      class (type_variable_set),intent(in)    :: other

      type (type_variable_set_member), pointer :: node

      node => other%first
      do while (associated(node))
         call self%add(node%target)
         node => node%next
      end do
   end subroutine variable_set_update

   subroutine variable_set_finalize(self)
      class (type_variable_set), intent(inout) :: self

      type (type_variable_set_member),pointer :: node, next

      node => self%first
      do while (associated(node))
         next => node%next
         deallocate(node)
         node => next
      end do
      self%first => null()
   end subroutine variable_set_finalize

   subroutine variable_list_append(self,variable,index)
      class (type_variable_list),intent(inout) :: self
      type (type_internal_variable), target    :: variable
      integer,optional,          intent(out)   :: index

      type (type_variable_set_member), pointer :: last

      if (associated(self%first)) then
         last => self%first
         do while (associated(last%next))
            last => last%next
         end do
         allocate(last%next)
         last%next%target => variable
      else
         allocate(self%first)
         self%first%target => variable
      end if
      self%count = self%count + 1
      if (present(index)) index = self%count
   end subroutine variable_list_append

   end module fabm_types

!-----------------------------------------------------------------------
! Copyright under the GNU Public License - www.gnu.org
!-----------------------------------------------------------------------<|MERGE_RESOLUTION|>--- conflicted
+++ resolved
@@ -70,7 +70,6 @@
 
    integer, parameter, public :: rk = _FABM_REAL_KIND_
 
-<<<<<<< HEAD
    integer, parameter, public :: domain_interior   = 4, &
                                  domain_horizontal = 8, &
                                  domain_scalar     = 16, &
@@ -100,7 +99,7 @@
                                  presence_external_optional = 6
 
    integer, parameter, public :: prefill_none           = 0, &
-                                 prefill_missing_value  = 1, &
+                                 prefill_constant       = 1, &
                                  prefill_previous_value = 2
 
    integer, parameter, public :: access_none       = 0, &
@@ -113,17 +112,6 @@
 
    integer, parameter, public :: operator_assign = 0, &
                                  operator_add    = 1
-=======
-   integer, parameter, public :: domain_interior = 4, domain_horizontal = 8, domain_scalar = 16, domain_bottom = 9, domain_surface = 10
-
-   integer, parameter, public :: source_unknown = 0, source_do = 1, source_do_column = 2, source_do_bottom = 3, source_do_surface = 4, source_none = 5, source_get_vertical_movement = 6, source_do_horizontal = 7
-
-   integer, parameter, public :: presence_internal = 1, presence_external_required = 2, presence_external_optional = 6
-
-   integer, parameter, public :: prefill_none = 0, prefill_constant = 1, prefill_previous_value = 2
-
-   integer, parameter, public :: access_none = 0, access_read = 1, access_set_source = 2, access_state = ior(access_read,access_set_source)
->>>>>>> 2f0c9f5e
 !
 ! !PUBLIC TYPES:
 !
@@ -1492,7 +1480,7 @@
       if (.not.associated(sms_id%link)) &
          call self%add_interior_variable(trim(link%name)//'_sms', trim(link%target%units)//'/s', trim(link%target%long_name)//' sources-sinks', &
                                          0.0_rk, output=output_none, write_index=sms_id%sum_index, link=link1)
-      link1%target%prefill = prefill_missing_value
+      link1%target%prefill = prefill_constant
       link1%target%write_operator = operator_add
       link2 => link%target%sms_list%append(link1%target,link1%target%name)
    end subroutine register_source
@@ -1508,7 +1496,7 @@
          call self%add_horizontal_variable(trim(link%name)//'_sfl', trim(link%target%units)//'*m/s', trim(link%target%long_name)//' surface flux', &
                                            0.0_rk, output=output_none, write_index=surface_flux_id%horizontal_sum_index, &
                                            domain=domain_surface, source=source_do_surface, link=link1)
-      link1%target%prefill = prefill_missing_value
+      link1%target%prefill = prefill_constant
       link1%target%write_operator = operator_add
       link2 => link%target%surface_flux_list%append(link1%target,link1%target%name)
    end subroutine register_surface_flux
@@ -1524,7 +1512,7 @@
          call self%add_horizontal_variable(trim(link%name)//'_bfl', trim(link%target%units)//'*m/s', trim(link%target%long_name)//' bottom flux', &
                                            0.0_rk, output=output_none, write_index=bottom_flux_id%horizontal_sum_index, &
                                            domain=domain_bottom, source=source_do_bottom, link=link1)
-      link1%target%prefill = prefill_missing_value
+      link1%target%prefill = prefill_constant
       link1%target%write_operator = operator_add
       link2 => link%target%bottom_flux_list%append(link1%target,link1%target%name)
    end subroutine register_bottom_flux
@@ -1850,7 +1838,7 @@
          call self%add_horizontal_variable(trim(link_%name)//'_sms', trim(units)//'/s', trim(long_name)//' sources-sinks', &
                                            0.0_rk, output=output_none, write_index=sms_index, link=link2, &
                                            domain=variable%domain, source=sms_source)
-         link2%target%prefill = prefill_missing_value
+         link2%target%prefill = prefill_constant
          link_dum => variable%sms_list%append(link2%target,link2%target%name)
       end if
 
