--- conflicted
+++ resolved
@@ -522,11 +522,7 @@
       procedure :: get_integer_parameter
       procedure :: get_logical_parameter
       procedure :: get_string_parameter
-<<<<<<< HEAD
-      generic :: get_parameter => get_real_parameter, get_integer_parameter, get_logical_parameter, get_string_parameter
-=======
       generic :: get_parameter => get_real_parameter,get_double_parameter,get_integer_parameter,get_logical_parameter,get_string_parameter
->>>>>>> e3b0f055
 
       procedure :: set_variable_property_real
       procedure :: set_variable_property_integer
