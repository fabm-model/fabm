--- conflicted
+++ resolved
@@ -59,15 +59,8 @@
         run: python -m pip install --upgrade pip setuptools pyyaml
       - name: Install compiler
         run: |
-<<<<<<< HEAD
            wget --no-verbose https://registrationcenter-download.intel.com/akdlm/irc_nas/${{ matrix.url_dir }}/l_fortran-compiler_p_${{ matrix.version }}_offline.sh
            /bin/sh l_fortran-compiler_p_${{ matrix.version }}_offline.sh -a --silent --cli --install-dir ${HOME}/intel --eula accept
-      - name: Install dependencies
-        run: sudo apt-get install python3-numpy python3-wheel
-=======
-           wget --no-verbose https://registrationcenter-download.intel.com/akdlm/irc_nas/17508/l_fortran-compiler_p_2021.1.2.62_offline.sh
-           /bin/sh l_fortran-compiler_p_2021.1.2.62_offline.sh -a --silent --cli --install-dir ${HOME}/intel --eula accept
->>>>>>> c92f4a83
       - name: Clone repository
         uses: actions/checkout@v2
       - name: Run all test cases with host emulators
@@ -134,17 +127,9 @@
       - name: Install compiler
         run: |
            cd /home/runner
-<<<<<<< HEAD
            wget --no-verbose https://download.amd.com/developer/eula/aocc-compiler/aocc-compiler-${{ matrix.version }}.tar
            tar xpf aocc-compiler-${{ matrix.version }}.tar
            ./aocc-compiler-${{ matrix.version }}/install.sh
-      - name: Install dependencies
-        run: sudo apt-get install python3-numpy python3-wheel
-=======
-           wget --no-verbose http://developer.amd.com/wordpress/media/files/aocc-compiler-3.0.0.tar
-           tar xpf aocc-compiler-3.0.0.tar
-           ./aocc-compiler-3.0.0/install.sh
->>>>>>> c92f4a83
       - name: Clone repository
         uses: actions/checkout@v2
       - name: Run all test cases with host emulators
