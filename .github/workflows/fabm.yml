--- conflicted
+++ resolved
@@ -7,12 +7,6 @@
             version: [9, 10, 11]
             os: [ubuntu-latest]
             include:
-<<<<<<< HEAD
-               - version: 5
-                 os: ubuntu-18.04
-               - version: 6
-                 os: ubuntu-18.04
-=======
                #- version: 4.8
                #  os: ubuntu-18.04
                #  cmake_args: -DFABM_USE_IEEE_ARITHMETIC=OFF
@@ -22,7 +16,6 @@
                #  os: ubuntu-18.04
                - version: 7
                  os: ubuntu-20.04
->>>>>>> 2ef799ae
                - version: 8
                  os: ubuntu-20.04
                  cmake_args: -DFABM_USE_CONTIGUOUS=OFF
